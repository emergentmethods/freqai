import logging
from typing import Dict, List, Tuple

from freqtrade.enums import Collateral, TradingMode
from freqtrade.exchange import Exchange


logger = logging.getLogger(__name__)


class Okex(Exchange):
    """Okex exchange class.

    Contains adjustments needed for Freqtrade to work with this exchange.
    """

    _ft_has: Dict = {
<<<<<<< HEAD
        "ohlcv_candle_limit": 100,
        "mark_ohlcv_timeframe": "4h",
        "funding_fee_timeframe": "8h",
    }

    _supported_trading_mode_collateral_pairs: List[Tuple[TradingMode, Collateral]] = [
        # TradingMode.SPOT always supported and not required in this list
        # (TradingMode.MARGIN, Collateral.CROSS),
        # (TradingMode.FUTURES, Collateral.CROSS),
        # (TradingMode.FUTURES, Collateral.ISOLATED)
    ]
=======
        "ohlcv_candle_limit": 300,
    }
>>>>>>> 7f20f683
<|MERGE_RESOLUTION|>--- conflicted
+++ resolved
@@ -15,8 +15,7 @@
     """
 
     _ft_has: Dict = {
-<<<<<<< HEAD
-        "ohlcv_candle_limit": 100,
+        "ohlcv_candle_limit": 300,
         "mark_ohlcv_timeframe": "4h",
         "funding_fee_timeframe": "8h",
     }
@@ -26,8 +25,4 @@
         # (TradingMode.MARGIN, Collateral.CROSS),
         # (TradingMode.FUTURES, Collateral.CROSS),
         # (TradingMode.FUTURES, Collateral.ISOLATED)
-    ]
-=======
-        "ohlcv_candle_limit": 300,
-    }
->>>>>>> 7f20f683
+    ]