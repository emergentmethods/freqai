--- conflicted
+++ resolved
@@ -1,8 +1,5 @@
-<<<<<<< HEAD
+import copy
 import inspect
-=======
-import copy
->>>>>>> 45a2be9e
 import logging
 import threading
 import time
@@ -10,6 +7,7 @@
 from collections import deque
 from datetime import datetime, timezone
 from pathlib import Path
+from threading import Lock
 from typing import Any, Dict, List, Literal, Optional, Tuple
 
 import numpy as np
@@ -96,13 +94,7 @@
         self.pair_it_train = 0
         self.total_pairs = len(self.config.get("exchange", {}).get("pair_whitelist"))
         self.train_queue = self._set_train_queue()
-<<<<<<< HEAD
-=======
-        self.last_trade_database_summary: DataFrame = {}
-        self.current_trade_database_summary: DataFrame = {}
-        self.analysis_lock = Lock()
         self.data_update_lock = Lock()
->>>>>>> 45a2be9e
         self.inference_time: float = 0
         self.train_time: float = 0
         self.begin_time: float = 0
@@ -410,25 +402,11 @@
         # get the model metadata associated with the current pair
         (_, trained_timestamp, return_null_array) = self.dd.get_pair_dict_info(metadata["pair"])
 
-        # if the metadata doesn't exist, the follower returns null arrays to strategy
-        if self.follow_mode and return_null_array:
-            logger.info("Returning null array from follower to strategy")
-            self.dd.return_null_values_to_strategy(dataframe, dk)
-            return dk
-
         # append the historic data once per round
         if self.dd.historic_data:
-<<<<<<< HEAD
             self.dd.update_historic_data(strategy, dk)
+            self.update_external_data(dk)
             logger.debug(f'Updating historic data on pair {metadata["pair"]}')
-            self.track_current_candle()
-=======
-            with self.data_update_lock:
-                self.dd.update_historic_data(strategy, dk)
-                self.update_external_data(dk)
-
-                logger.debug(f'Updated historic data on pair {metadata["pair"]}')
->>>>>>> 45a2be9e
 
         if not self.follow_mode:
 
@@ -457,19 +435,12 @@
         # load the model and associated data into the data kitchen
         self.model = self.dd.load_data(metadata["pair"], dk)
 
-<<<<<<< HEAD
         dataframe = dk.use_strategy_to_populate_indicators(
             strategy, prediction_dataframe=dataframe, pair=metadata["pair"],
             do_corr_pairs=self.get_corr_dataframes
         )
-=======
-        with self.analysis_lock:
-            dataframe = self.dk.use_strategy_to_populate_indicators(
-                strategy, prediction_dataframe=dataframe, pair=metadata["pair"]
-            )
-            if self.add_santiment_data and not self.dd.historic_external_data.empty and self.model:
-                dataframe = self.attach_santiment_data_to_prediction_features(dataframe, dk)
->>>>>>> 45a2be9e
+        if self.add_santiment_data and not self.dd.historic_external_data.empty and self.model:
+            dataframe = self.attach_santiment_data_to_prediction_features(dataframe, dk)
 
         if not self.model:
             logger.warning(
@@ -664,31 +635,20 @@
                                     new_trained_timerange does not contain any NaNs)
         """
 
-<<<<<<< HEAD
-        corr_dataframes, base_dataframes = self.dd.get_base_and_corr_dataframes(
-            data_load_timerange, pair, dk
-        )
-
-        unfiltered_dataframe = dk.use_strategy_to_populate_indicators(
-            strategy, corr_dataframes, base_dataframes, pair
-        )
-=======
         with self.data_update_lock:
             corr_dataframes, base_dataframes = self.dd.get_base_and_corr_dataframes(
                 data_load_timerange, pair, dk
             )
->>>>>>> 45a2be9e
-
-            with self.analysis_lock:
-                unfiltered_dataframe = dk.use_strategy_to_populate_indicators(
-                    strategy, corr_dataframes, base_dataframes, pair
-                )
-
-            unfiltered_dataframe = dk.slice_dataframe(new_trained_timerange, unfiltered_dataframe)
-
-            if self.add_santiment_data:
-                unfiltered_dataframe = self.add_santiment_data_to_training_features(
-                    new_trained_timerange, unfiltered_dataframe, dk)
+
+        unfiltered_dataframe = dk.use_strategy_to_populate_indicators(
+            strategy, corr_dataframes, base_dataframes, pair
+        )
+
+        unfiltered_dataframe = dk.slice_dataframe(new_trained_timerange, unfiltered_dataframe)
+
+        if self.add_santiment_data:
+            unfiltered_dataframe = self.add_santiment_data_to_training_features(
+                new_trained_timerange, unfiltered_dataframe, dk)
 
         # find the features indicated by strategy and store in datakitchen
         dk.find_features(unfiltered_dataframe)
