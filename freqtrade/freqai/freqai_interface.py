import logging
import threading
import time
from abc import ABC, abstractmethod
from collections import deque
from datetime import datetime, timezone
from pathlib import Path
from typing import Any, Dict, List, Literal, Tuple

import numpy as np
import pandas as pd
from numpy.typing import NDArray
from pandas import DataFrame

from freqtrade.configuration import TimeRange
from freqtrade.constants import DATETIME_PRINT_FORMAT, Config
from freqtrade.enums import RunMode
from freqtrade.exceptions import OperationalException
from freqtrade.exchange import timeframe_to_seconds
from freqtrade.freqai.data_drawer import FreqaiDataDrawer
from freqtrade.freqai.data_kitchen import FreqaiDataKitchen
from freqtrade.freqai.utils import plot_feature_importance, record_params
from freqtrade.strategy.interface import IStrategy


pd.options.mode.chained_assignment = None
logger = logging.getLogger(__name__)


class IFreqaiModel(ABC):
    """
    Class containing all tools for training and prediction in the strategy.
    Base*PredictionModels inherit from this class.

    Record of contribution:
    FreqAI was developed by a group of individuals who all contributed specific skillsets to the
    project.

    Conception and software development:
    Robert Caulk @robcaulk

    Theoretical brainstorming:
    Elin Törnquist @th0rntwig

    Code review, software architecture brainstorming:
    @xmatthias

    Beta testing and bug reporting:
    @bloodhunter4rc, Salah Lamkadem @ikonx, @ken11o2, @longyu, @paranoidandy, @smidelis, @smarm
    Juha Nykänen @suikula, Wagner Costa @wagnercosta, Johan Vlugt @Jooopieeert
    """

    def __init__(self, config: Config) -> None:

        self.config = config
        self.assert_config(self.config)
        self.freqai_info: Dict[str, Any] = config["freqai"]
        self.data_split_parameters: Dict[str, Any] = config.get("freqai", {}).get(
            "data_split_parameters", {})
        self.model_training_parameters: Dict[str, Any] = config.get("freqai", {}).get(
            "model_training_parameters", {})
        self.identifier: str = self.freqai_info.get("identifier", "no_id_provided")
        self.retrain = False
        self.first = True
        self.set_full_path()
        self.follow_mode: bool = self.freqai_info.get("follow_mode", False)
        self.save_backtest_models: bool = self.freqai_info.get("save_backtest_models", True)
        if self.save_backtest_models:
            logger.info('Backtesting module configured to save all models.')
        self.dd = FreqaiDataDrawer(Path(self.full_path), self.config, self.follow_mode)
        # set current candle to arbitrary historical date
        self.current_candle: datetime = datetime.fromtimestamp(637887600, tz=timezone.utc)
        self.dd.current_candle = self.current_candle
        self.scanning = False
        self.ft_params = self.freqai_info["feature_parameters"]
        self.corr_pairlist: List[str] = self.ft_params.get("include_corr_pairlist", [])
        self.keras: bool = self.freqai_info.get("keras", False)
        if self.keras and self.ft_params.get("DI_threshold", 0):
            self.ft_params["DI_threshold"] = 0
            logger.warning("DI threshold is not configured for Keras models yet. Deactivating.")
        self.CONV_WIDTH = self.freqai_info.get('conv_width', 1)
        if self.ft_params.get("inlier_metric_window", 0):
            self.CONV_WIDTH = self.ft_params.get("inlier_metric_window", 0) * 2
        self.pair_it = 0
        self.pair_it_train = 0
        self.total_pairs = len(self.config.get("exchange", {}).get("pair_whitelist"))
        self.train_queue = self._set_train_queue()
        self.inference_time: float = 0
        self.train_time: float = 0
        self.begin_time: float = 0
        self.begin_time_train: float = 0
        self.base_tf_seconds = timeframe_to_seconds(self.config['timeframe'])
        self.continual_learning = self.freqai_info.get('continual_learning', False)
        self.plot_features = self.ft_params.get("plot_feature_importances", 0)
        self.corr_dataframes: Dict[str, DataFrame] = {}
        # get_corr_dataframes is controlling the caching of corr_dataframes
        # for improved performance. Careful with this boolean.
        self.get_corr_dataframes: bool = True
        self._threads: List[threading.Thread] = []
        self._stop_event = threading.Event()

        record_params(config, self.full_path)

    def __getstate__(self):
        """
        Return an empty state to be pickled in hyperopt
        """
        return ({})

    def assert_config(self, config: Config) -> None:

        if not config.get("freqai", {}):
            raise OperationalException("No freqai parameters found in configuration file.")

    def start(self, dataframe: DataFrame, metadata: dict, strategy: IStrategy) -> DataFrame:
        """
        Entry point to the FreqaiModel from a specific pair, it will train a new model if
        necessary before making the prediction.

        :param dataframe: Full dataframe coming from strategy - it contains entire
                           backtesting timerange + additional historical data necessary to train
        the model.
        :param metadata: pair metadata coming from strategy.
        :param strategy: Strategy to train on
        """

        self.live = strategy.dp.runmode in (RunMode.DRY_RUN, RunMode.LIVE)
        self.dd.set_pair_dict_info(metadata)

        if self.live:
            self.inference_timer('start')
            self.dk = FreqaiDataKitchen(self.config, self.live, metadata["pair"])
            dk = self.start_live(dataframe, metadata, strategy, self.dk)

        # For backtesting, each pair enters and then gets trained for each window along the
        # sliding window defined by "train_period_days" (training window) and "live_retrain_hours"
        # (backtest window, i.e. window immediately following the training window).
        # FreqAI slides the window and sequentially builds the backtesting results before returning
        # the concatenated results for the full backtesting period back to the strategy.
        elif not self.follow_mode:
            self.dk = FreqaiDataKitchen(self.config, self.live, metadata["pair"])
            if self.dk.backtest_live_models:
                logger.info(
                    f"Backtesting {len(self.dk.backtesting_timeranges)} timeranges (live models)")
            else:
                logger.info(f"Training {len(self.dk.training_timeranges)} timeranges")
            dataframe = self.dk.use_strategy_to_populate_indicators(
                strategy, prediction_dataframe=dataframe, pair=metadata["pair"]
            )
            dk = self.start_backtesting(dataframe, metadata, self.dk)

        dataframe = dk.remove_features_from_df(dk.return_dataframe)
        self.clean_up()
        if self.live:
            self.inference_timer('stop', metadata["pair"])
        return dataframe

    def clean_up(self):
        """
        Objects that should be handled by GC already between coins, but
        are explicitly shown here to help demonstrate the non-persistence of these
        objects.
        """
        self.model = None
        self.dk = None

    def shutdown(self):
        """
        Cleans up threads on Shutdown, set stop event. Join threads to wait
        for current training iteration.
        """
        logger.info("Stopping FreqAI")
        self._stop_event.set()

        logger.info("Waiting on Training iteration")
        for _thread in self._threads:
            _thread.join()

    def start_scanning(self, *args, **kwargs) -> None:
        """
        Start `self._start_scanning` in a separate thread
        """
        _thread = threading.Thread(target=self._start_scanning, args=args, kwargs=kwargs)
        self._threads.append(_thread)
        _thread.start()

    def _start_scanning(self, strategy: IStrategy) -> None:
        """
        Function designed to constantly scan pairs for retraining on a separate thread (intracandle)
        to improve model youth. This function is agnostic to data preparation/collection/storage,
        it simply trains on what ever data is available in the self.dd.
        :param strategy: IStrategy = The user defined strategy class
        """
        while not self._stop_event.is_set():
            time.sleep(1)
            pair = self.train_queue[0]

            # ensure pair is avaialble in dp
            if pair not in strategy.dp.current_whitelist():
                self.train_queue.popleft()
                logger.warning(f'{pair} not in current whitelist, removing from train queue.')
                continue

            (_, trained_timestamp, _) = self.dd.get_pair_dict_info(pair)

            dk = FreqaiDataKitchen(self.config, self.live, pair)
            (
                retrain,
                new_trained_timerange,
                data_load_timerange,
            ) = dk.check_if_new_training_required(trained_timestamp)

            if retrain:
                self.train_timer('start')
                dk.set_paths(pair, new_trained_timerange.stopts)
                try:
                    self.extract_data_and_train_model(
                        new_trained_timerange, pair, strategy, dk, data_load_timerange
                    )
                except Exception as msg:
                    logger.warning(f"Training {pair} raised exception {msg.__class__.__name__}. "
                                   f"Message: {msg}, skipping.")

                self.train_timer('stop', pair)

                # only rotate the queue after the first has been trained.
                self.train_queue.rotate(-1)

                self.dd.save_historic_predictions_to_disk()
                if self.freqai_info.get('write_metrics_to_disk', False):
                    self.dd.save_metric_tracker_to_disk()

    def start_backtesting(
        self, dataframe: DataFrame, metadata: dict, dk: FreqaiDataKitchen
    ) -> FreqaiDataKitchen:
        """
        The main broad execution for backtesting. For backtesting, each pair enters and then gets
        trained for each window along the sliding window defined by "train_period_days"
        (training window) and "backtest_period_days" (backtest window, i.e. window immediately
        following the training window). FreqAI slides the window and sequentially builds
        the backtesting results before returning the concatenated results for the full
        backtesting period back to the strategy.
        :param dataframe: DataFrame = strategy passed dataframe
        :param metadata: Dict = pair metadata
        :param dk: FreqaiDataKitchen = Data management/analysis tool associated to present pair only
        :return:
            FreqaiDataKitchen = Data management/analysis tool associated to present pair only
        """

        self.pair_it += 1
        train_it = 0
        # Loop enforcing the sliding window training/backtesting paradigm
        # tr_train is the training time range e.g. 1 historical month
        # tr_backtest is the backtesting time range e.g. the week directly
        # following tr_train. Both of these windows slide through the
        # entire backtest
        for tr_train, tr_backtest in zip(dk.training_timeranges, dk.backtesting_timeranges):
            pair = metadata["pair"]
            (_, _, _) = self.dd.get_pair_dict_info(pair)
            train_it += 1
            total_trains = len(dk.backtesting_timeranges)
            self.training_timerange = tr_train
            dataframe_train = dk.slice_dataframe(tr_train, dataframe)
            dataframe_backtest = dk.slice_dataframe(tr_backtest, dataframe)

            if not self.ensure_data_exists(dataframe_backtest, tr_backtest, pair):
                continue

            self.log_backtesting_progress(tr_train, pair, train_it, total_trains)

            timestamp_model_id = int(tr_train.stopts)
            if dk.backtest_live_models:
                timestamp_model_id = int(tr_backtest.startts)

            dk.set_paths(pair, timestamp_model_id)

            dk.set_new_model_names(pair, timestamp_model_id)

            if dk.check_if_backtest_prediction_is_valid(len(dataframe_backtest)):
                self.dd.load_metadata(dk)
                dk.find_features(dataframe_train)
                self.check_if_feature_list_matches_strategy(dk)
                append_df = dk.get_backtesting_prediction()
                dk.append_predictions(append_df)
            else:
                if not self.model_exists(dk):
                    dk.find_features(dataframe_train)
                    dk.find_labels(dataframe_train)
                    self.model = self.train(dataframe_train, pair, dk)
                    self.dd.pair_dict[pair]["trained_timestamp"] = int(
                        tr_train.stopts)
                    if self.plot_features:
                        plot_feature_importance(self.model, pair, dk, self.plot_features)
                    if self.save_backtest_models:
                        logger.info('Saving backtest model to disk.')
                        self.dd.save_data(self.model, pair, dk)
                    else:
                        logger.info('Saving metadata to disk.')
                        self.dd.save_metadata(dk)
                else:
                    self.model = self.dd.load_data(pair, dk)

                pred_df, do_preds = self.predict(dataframe_backtest, dk)
                append_df = dk.get_predictions_to_append(pred_df, do_preds)
                dk.append_predictions(append_df)
                dk.save_backtesting_prediction(append_df)

        dk.fill_predictions(dataframe)

        return dk

    def start_live(
        self, dataframe: DataFrame, metadata: dict, strategy: IStrategy, dk: FreqaiDataKitchen
    ) -> FreqaiDataKitchen:
        """
        The main broad execution for dry/live. This function will check if a retraining should be
        performed, and if so, retrain and reset the model.
        :param dataframe: DataFrame = strategy passed dataframe
        :param metadata: Dict = pair metadata
        :param strategy: IStrategy = currently employed strategy
        dk: FreqaiDataKitchen = Data management/analysis tool associated to present pair only
        :returns:
        dk: FreqaiDataKitchen = Data management/analysis tool associated to present pair only
        """

        # update follower
        if self.follow_mode:
            self.dd.update_follower_metadata()

        # get the model metadata associated with the current pair
        (_, trained_timestamp, return_null_array) = self.dd.get_pair_dict_info(metadata["pair"])

        # if the metadata doesn't exist, the follower returns null arrays to strategy
        if self.follow_mode and return_null_array:
            logger.info("Returning null array from follower to strategy")
            self.dd.return_null_values_to_strategy(dataframe, dk)
            return dk

        # append the historic data once per round
        if self.dd.historic_data:
            self.dd.update_historic_data(strategy, dk)
            logger.debug(f'Updating historic data on pair {metadata["pair"]}')
            self.track_current_candle()

        if not self.follow_mode:

            (_, new_trained_timerange, data_load_timerange) = dk.check_if_new_training_required(
                trained_timestamp
            )
            dk.set_paths(metadata["pair"], new_trained_timerange.stopts)

            # load candle history into memory if it is not yet.
            if not self.dd.historic_data:
                self.dd.load_all_pair_histories(data_load_timerange, dk)

            if not self.scanning:
                self.scanning = True
                self.start_scanning(strategy)

        elif self.follow_mode:
            dk.set_paths(metadata["pair"], trained_timestamp)
            logger.info(
                "FreqAI instance set to follow_mode, finding existing pair "
                f"using { self.identifier }"
            )

        # load the model and associated data into the data kitchen
        self.model = self.dd.load_data(metadata["pair"], dk)

        dataframe = dk.use_strategy_to_populate_indicators(
            strategy, prediction_dataframe=dataframe, pair=metadata["pair"],
            do_corr_pairs=self.get_corr_dataframes
        )

        if not self.model:
            logger.warning(
                f"No model ready for {metadata['pair']}, returning null values to strategy."
            )
            self.dd.return_null_values_to_strategy(dataframe, dk)
            return dk

        if self.corr_pairlist:
            dataframe = self.cache_corr_pairlist_dfs(dataframe, dk)

        dk.find_labels(dataframe)

        self.build_strategy_return_arrays(dataframe, dk, metadata["pair"], trained_timestamp)

        return dk

    def build_strategy_return_arrays(
        self, dataframe: DataFrame, dk: FreqaiDataKitchen, pair: str, trained_timestamp: int
    ) -> None:

        # hold the historical predictions in memory so we are sending back
        # correct array to strategy

        if pair not in self.dd.model_return_values:
            # first predictions are made on entire historical candle set coming from strategy. This
            # allows FreqUI to show full return values.
            pred_df, do_preds = self.predict(dataframe, dk)
            if pair not in self.dd.historic_predictions:
                self.set_initial_historic_predictions(pred_df, dk, pair, dataframe)
            self.dd.set_initial_return_values(pair, pred_df)

            dk.return_dataframe = self.dd.attach_return_values_to_return_dataframe(pair, dataframe)
            return
        elif self.dk.check_if_model_expired(trained_timestamp):
            pred_df = DataFrame(np.zeros((2, len(dk.label_list))), columns=dk.label_list)
            do_preds = np.ones(2, dtype=np.int_) * 2
            dk.DI_values = np.zeros(2)
            logger.warning(
                f"Model expired for {pair}, returning null values to strategy. Strategy "
                "construction should take care to consider this event with "
                "prediction == 0 and do_predict == 2"
            )
        else:
            # remaining predictions are made only on the most recent candles for performance and
            # historical accuracy reasons.
            pred_df, do_preds = self.predict(dataframe.iloc[-self.CONV_WIDTH:], dk, first=False)

        if self.freqai_info.get('fit_live_predictions_candles', 0) and self.live:
            self.fit_live_predictions(dk, pair)
        self.dd.append_model_predictions(pair, pred_df, do_preds, dk, dataframe)
        dk.return_dataframe = self.dd.attach_return_values_to_return_dataframe(pair, dataframe)

        return

    def check_if_feature_list_matches_strategy(
        self, dk: FreqaiDataKitchen
    ) -> None:
        """
        Ensure user is passing the proper feature set if they are reusing an `identifier` pointing
        to a folder holding existing models.
        :param dataframe: DataFrame = strategy provided dataframe
        :param dk: FreqaiDataKitchen = non-persistent data container/analyzer for
                   current coin/bot loop
        """

        if "training_features_list_raw" in dk.data:
            feature_list = dk.data["training_features_list_raw"]
        else:
            feature_list = dk.data['training_features_list']

        if dk.training_features_list != feature_list:
            raise OperationalException(
                "Trying to access pretrained model with `identifier` "
                "but found different features furnished by current strategy."
                "Change `identifier` to train from scratch, or ensure the"
                "strategy is furnishing the same features as the pretrained"
                "model. In case of --strategy-list, please be aware that FreqAI "
                "requires all strategies to maintain identical "
                "populate_any_indicator() functions"
            )

    def data_cleaning_train(self, dk: FreqaiDataKitchen) -> None:
        """
        Base data cleaning method for train.
        Functions here improve/modify the input data by identifying outliers,
        computing additional metrics, adding noise, reducing dimensionality etc.
        """

        ft_params = self.freqai_info["feature_parameters"]

        if ft_params.get('inlier_metric_window', 0):
            dk.compute_inlier_metric(set_='train')
            if self.freqai_info["data_split_parameters"]["test_size"] > 0:
                dk.compute_inlier_metric(set_='test')

        if ft_params.get(
            "principal_component_analysis", False
        ):
            dk.principal_component_analysis()

        if ft_params.get("use_SVM_to_remove_outliers", False):
            dk.use_SVM_to_remove_outliers(predict=False)

        if ft_params.get("DI_threshold", 0):
            dk.data["avg_mean_dist"] = dk.compute_distances()

        if ft_params.get("use_DBSCAN_to_remove_outliers", False):
            if dk.pair in self.dd.old_DBSCAN_eps:
                eps = self.dd.old_DBSCAN_eps[dk.pair]
            else:
                eps = None
            dk.use_DBSCAN_to_remove_outliers(predict=False, eps=eps)
            self.dd.old_DBSCAN_eps[dk.pair] = dk.data['DBSCAN_eps']

        if self.freqai_info["feature_parameters"].get('noise_standard_deviation', 0):
            dk.add_noise_to_training_features()

    def data_cleaning_predict(self, dk: FreqaiDataKitchen) -> None:
        """
        Base data cleaning method for predict.
        Functions here are complementary to the functions of data_cleaning_train.
        """
        ft_params = self.freqai_info["feature_parameters"]

        # ensure user is feeding the correct indicators to the model
        self.check_if_feature_list_matches_strategy(dk)

        if ft_params.get('inlier_metric_window', 0):
            dk.compute_inlier_metric(set_='predict')

        if ft_params.get(
            "principal_component_analysis", False
        ):
            dk.pca_transform(dk.data_dictionary['prediction_features'])

        if ft_params.get("use_SVM_to_remove_outliers", False):
            dk.use_SVM_to_remove_outliers(predict=True)

        if ft_params.get("DI_threshold", 0):
            dk.check_if_pred_in_training_spaces()

        if ft_params.get("use_DBSCAN_to_remove_outliers", False):
            dk.use_DBSCAN_to_remove_outliers(predict=True)

    def model_exists(self, dk: FreqaiDataKitchen) -> bool:
        """
        Given a pair and path, check if a model already exists
        :param pair: pair e.g. BTC/USD
        :param path: path to model
        :return:
        :boolean: whether the model file exists or not.
        """
        path_to_modelfile = Path(dk.data_path / f"{dk.model_filename}_model.joblib")
        file_exists = path_to_modelfile.is_file()
        if file_exists:
            logger.info("Found model at %s", dk.data_path / dk.model_filename)
        else:
            logger.info("Could not find model at %s", dk.data_path / dk.model_filename)
        return file_exists

    def set_full_path(self) -> None:
        """
        Creates and sets the full path for the identifier
        """
        self.full_path = Path(
            self.config["user_data_dir"] / "models" / f"{self.identifier}"
        )
        self.full_path.mkdir(parents=True, exist_ok=True)

    def extract_data_and_train_model(
        self,
        new_trained_timerange: TimeRange,
        pair: str,
        strategy: IStrategy,
        dk: FreqaiDataKitchen,
        data_load_timerange: TimeRange,
    ):
        """
        Retrieve data and train model.
        :param new_trained_timerange: TimeRange = the timerange to train the model on
        :param metadata: dict = strategy provided metadata
        :param strategy: IStrategy = user defined strategy object
        :param dk: FreqaiDataKitchen = non-persistent data container for current coin/loop
        :param data_load_timerange: TimeRange = the amount of data to be loaded
                                    for populate_any_indicators
                                    (larger than new_trained_timerange so that
                                    new_trained_timerange does not contain any NaNs)
        """

        corr_dataframes, base_dataframes = self.dd.get_base_and_corr_dataframes(
            data_load_timerange, pair, dk
        )

        unfiltered_dataframe = dk.use_strategy_to_populate_indicators(
            strategy, corr_dataframes, base_dataframes, pair
        )

        unfiltered_dataframe = dk.slice_dataframe(new_trained_timerange, unfiltered_dataframe)

        # find the features indicated by strategy and store in datakitchen
        dk.find_features(unfiltered_dataframe)
        dk.find_labels(unfiltered_dataframe)

        model = self.train(unfiltered_dataframe, pair, dk)

        self.dd.pair_dict[pair]["trained_timestamp"] = new_trained_timerange.stopts
        dk.set_new_model_names(pair, new_trained_timerange.stopts)
        self.dd.save_data(model, pair, dk)

        if self.plot_features:
            plot_feature_importance(model, pair, dk, self.plot_features)

        if self.freqai_info.get("purge_old_models", False):
            self.dd.purge_old_models()

    def set_initial_historic_predictions(
        self, pred_df: DataFrame, dk: FreqaiDataKitchen, pair: str, strat_df: DataFrame
    ) -> None:
        """
        This function is called only if the datadrawer failed to load an
        existing set of historic predictions. In this case, it builds
        the structure and sets fake predictions off the first training
        data. After that, FreqAI will append new real predictions to the
        set of historic predictions.

        These values are used to generate live statistics which can be used
        in the strategy for adaptive values. E.g. &*_mean/std are quantities
        that can computed based on live predictions from the set of historical
        predictions. Those values can be used in the user strategy to better
        assess prediction rarity, and thus wait for probabilistically favorable
        entries relative to the live historical predictions.

        If the user reuses an identifier on a subsequent instance,
        this function will not be called. In that case, "real" predictions
        will be appended to the loaded set of historic predictions.
        :param df: DataFrame = the dataframe containing the training feature data
        :param model: Any = A model which was `fit` using a common library such as
                      catboost or lightgbm
        :param dk: FreqaiDataKitchen = object containing methods for data analysis
        :param pair: str = current pair
        """

        self.dd.historic_predictions[pair] = pred_df
        hist_preds_df = self.dd.historic_predictions[pair]

        for label in hist_preds_df.columns:
            if hist_preds_df[label].dtype == object:
                continue
            hist_preds_df[f'{label}_mean'] = 0
            hist_preds_df[f'{label}_std'] = 0

        hist_preds_df['do_predict'] = 0

        if self.freqai_info['feature_parameters'].get('DI_threshold', 0) > 0:
            hist_preds_df['DI_values'] = 0

        for return_str in dk.data['extra_returns_per_train']:
            hist_preds_df[return_str] = 0

        hist_preds_df['close_price'] = strat_df['close']
        hist_preds_df['date_pred'] = strat_df['date']

        # # for keras type models, the conv_window needs to be prepended so
        # # viewing is correct in frequi
        if self.freqai_info.get('keras', False) or self.ft_params.get('inlier_metric_window', 0):
            n_lost_points = self.freqai_info.get('conv_width', 2)
            zeros_df = DataFrame(np.zeros((n_lost_points, len(hist_preds_df.columns))),
                                 columns=hist_preds_df.columns)
            self.dd.historic_predictions[pair] = pd.concat(
                [zeros_df, hist_preds_df], axis=0, ignore_index=True)

    def fit_live_predictions(self, dk: FreqaiDataKitchen, pair: str) -> None:
        """
        Fit the labels with a gaussian distribution
        """
        import scipy as spy

        # add classes from classifier label types if used
        full_labels = dk.label_list + dk.unique_class_list

        num_candles = self.freqai_info.get("fit_live_predictions_candles", 100)
        dk.data["labels_mean"], dk.data["labels_std"] = {}, {}
        for label in full_labels:
            if self.dd.historic_predictions[dk.pair][label].dtype == object:
                continue
            f = spy.stats.norm.fit(self.dd.historic_predictions[dk.pair][label].tail(num_candles))
            dk.data["labels_mean"][label], dk.data["labels_std"][label] = f[0], f[1]

        return

    def inference_timer(self, do: Literal['start', 'stop'] = 'start', pair: str = ''):
        """
        Timer designed to track the cumulative time spent in FreqAI for one pass through
        the whitelist. This will check if the time spent is more than 1/4 the time
        of a single candle, and if so, it will warn the user of degraded performance
        """
        if do == 'start':
            self.pair_it += 1
            self.begin_time = time.time()
        elif do == 'stop':
            end = time.time()
            time_spent = (end - self.begin_time)
            if self.freqai_info.get('write_metrics_to_disk', False):
                self.dd.update_metric_tracker('inference_time', time_spent, pair)
            self.inference_time += time_spent
            if self.pair_it == self.total_pairs:
                logger.info(
                    f'Total time spent inferencing pairlist {self.inference_time:.2f} seconds')
                if self.inference_time > 0.25 * self.base_tf_seconds:
                    logger.warning("Inference took over 25% of the candle time. Reduce pairlist to"
                                   " avoid blinding open trades and degrading performance.")
                self.pair_it = 0
                self.inference_time = 0
        return

    def train_timer(self, do: Literal['start', 'stop'] = 'start', pair: str = ''):
        """
        Timer designed to track the cumulative time spent training the full pairlist in
        FreqAI.
        """
        if do == 'start':
            self.pair_it_train += 1
            self.begin_time_train = time.time()
        elif do == 'stop':
            end = time.time()
            time_spent = (end - self.begin_time_train)
            if self.freqai_info.get('write_metrics_to_disk', False):
                self.dd.collect_metrics(time_spent, pair)

            self.train_time += time_spent
            if self.pair_it_train == self.total_pairs:
                logger.info(
                    f'Total time spent training pairlist {self.train_time:.2f} seconds')
                self.pair_it_train = 0
                self.train_time = 0
        return

    def get_init_model(self, pair: str) -> Any:
        if pair not in self.dd.model_dictionary or not self.continual_learning:
            init_model = None
        else:
            init_model = self.dd.model_dictionary[pair]

        return init_model

    def _set_train_queue(self):
        """
        Sets train queue from existing train timestamps if they exist
        otherwise it sets the train queue based on the provided whitelist.
        """
        current_pairlist = self.config.get("exchange", {}).get("pair_whitelist")
        if not self.dd.pair_dict:
            logger.info('Set fresh train queue from whitelist. '
                        f'Queue: {current_pairlist}')
            return deque(current_pairlist)

        best_queue = deque()

        pair_dict_sorted = sorted(self.dd.pair_dict.items(),
                                  key=lambda k: k[1]['trained_timestamp'])
        for pair in pair_dict_sorted:
            if pair[0] in current_pairlist:
                best_queue.append(pair[0])
        for pair in current_pairlist:
            if pair not in best_queue:
                best_queue.appendleft(pair)

        logger.info('Set existing queue from trained timestamps. '
                    f'Best approximation queue: {best_queue}')
        return best_queue

    def cache_corr_pairlist_dfs(self, dataframe: DataFrame, dk: FreqaiDataKitchen) -> DataFrame:
        """
        Cache the corr_pairlist dfs to speed up performance for subsequent pairs during the
        current candle.
        :param dataframe: strategy fed dataframe
        :param dk: datakitchen object for current asset
        :return: dataframe to attach/extract cached corr_pair dfs to/from.
        """

        if self.get_corr_dataframes:
            self.corr_dataframes = dk.extract_corr_pair_columns_from_populated_indicators(dataframe)
            if not self.corr_dataframes:
                logger.warning("Couldn't cache corr_pair dataframes for improved performance. "
                               "Consider ensuring that the full coin/stake, e.g. XYZ/USD, "
                               "is included in the column names when you are creating features "
                               "in `populate_any_indicators()`.")
            self.get_corr_dataframes = not bool(self.corr_dataframes)
        elif self.corr_dataframes:
            dataframe = dk.attach_corr_pair_columns(
                dataframe, self.corr_dataframes, dk.pair)

        return dataframe

<<<<<<< HEAD
    def ensure_data_exists(self, dataframe_backtest: DataFrame,
                           tr_backtest: TimeRange, pair: str) -> bool:
        """
        Check if the dataframe is empty, if not, report useful information to user.
        :param dataframe_backtest: the backtesting dataframe, maybe empty.
        :param tr_backtest: current backtesting timerange.
        :param pair: current pair
        :return: if the data exists or not
        """
        if self.config.get("freqai_backtest_live_models", False) and len(dataframe_backtest) == 0:
            tr_backtest_startts_str = datetime.fromtimestamp(
                                            tr_backtest.startts,
                                            tz=timezone.utc).strftime(DATETIME_PRINT_FORMAT)
            tr_backtest_stopts_str = datetime.fromtimestamp(
                                            tr_backtest.stopts,
                                            tz=timezone.utc).strftime(DATETIME_PRINT_FORMAT)
            logger.info(f"No data found for pair {pair} from {tr_backtest_startts_str} "
                        f" from {tr_backtest_startts_str} to {tr_backtest_stopts_str}. "
                        "Probably more than one training within the same candle period.")
            return False
        return True

    def log_backtesting_progress(self, tr_train: TimeRange, pair: str,
                                 train_it: int, total_trains: int):
        """
        Log the backtesting progress so user knows how many pairs have been trained and
        hoe many more pairs/trains remain.
        :param tr_train: the training timerange
        :param train_it: the train iteration for the current pair (the sliding window progress)
        :param pair: the current pair
        :param total_trains: total trains (total number of slides for the sliding window)
        """
        tr_train_startts_str = datetime.fromtimestamp(
                                            tr_train.startts,
                                            tz=timezone.utc).strftime(DATETIME_PRINT_FORMAT)
        tr_train_stopts_str = datetime.fromtimestamp(
                                            tr_train.stopts,
                                            tz=timezone.utc).strftime(DATETIME_PRINT_FORMAT)

        if not self.config.get("freqai_backtest_live_models", False):
            logger.info(
                f"Training {pair}, {self.pair_it}/{self.total_pairs} pairs"
                f" from {tr_train_startts_str} "
                f"to {tr_train_stopts_str}, {train_it}/{total_trains} "
                "trains"
            )
=======
    def track_current_candle(self):
        """
        Checks if the latest candle appended by the datadrawer is
        equivalent to the latest candle seen by FreqAI. If not, it
        asks to refresh the cached corr_dfs, and resets the pair
        counter.
        """
        if self.dd.current_candle > self.current_candle:
            self.get_corr_dataframes = True
            self.pair_it = 1
            self.current_candle = self.dd.current_candle

>>>>>>> 8bc71f20
    # Following methods which are overridden by user made prediction models.
    # See freqai/prediction_models/CatboostPredictionModel.py for an example.

    @abstractmethod
    def train(self, unfiltered_df: DataFrame, pair: str,
              dk: FreqaiDataKitchen, **kwargs) -> Any:
        """
        Filter the training data and train a model to it. Train makes heavy use of the datahandler
        for storing, saving, loading, and analyzing the data.
        :param unfiltered_df: Full dataframe for the current training period
        :param metadata: pair metadata from strategy.
        :return: Trained model which can be used to inference (self.predict)
        """

    @abstractmethod
    def fit(self, data_dictionary: Dict[str, Any], dk: FreqaiDataKitchen, **kwargs) -> Any:
        """
        Most regressors use the same function names and arguments e.g. user
        can drop in LGBMRegressor in place of CatBoostRegressor and all data
        management will be properly handled by Freqai.
        :param data_dictionary: Dict = the dictionary constructed by DataHandler to hold
                                all the training and test data/labels.
        """

        return

    @abstractmethod
    def predict(
        self, unfiltered_df: DataFrame, dk: FreqaiDataKitchen, **kwargs
    ) -> Tuple[DataFrame, NDArray[np.int_]]:
        """
        Filter the prediction features data and predict with it.
        :param unfiltered_df: Full dataframe for the current backtest period.
        :param dk: FreqaiDataKitchen = Data management/analysis tool associated to present pair only
        :param first: boolean = whether this is the first prediction or not.
        :return:
        :predictions: np.array of predictions
        :do_predict: np.array of 1s and 0s to indicate places where freqai needed to remove
        data (NaNs) or felt uncertain about data (i.e. SVM and/or DI index)
        """<|MERGE_RESOLUTION|>--- conflicted
+++ resolved
@@ -766,7 +766,18 @@
 
         return dataframe
 
-<<<<<<< HEAD
+    def track_current_candle(self):
+        """
+        Checks if the latest candle appended by the datadrawer is
+        equivalent to the latest candle seen by FreqAI. If not, it
+        asks to refresh the cached corr_dfs, and resets the pair
+        counter.
+        """
+        if self.dd.current_candle > self.current_candle:
+            self.get_corr_dataframes = True
+            self.pair_it = 1
+            self.current_candle = self.dd.current_candle
+
     def ensure_data_exists(self, dataframe_backtest: DataFrame,
                            tr_backtest: TimeRange, pair: str) -> bool:
         """
@@ -813,20 +824,6 @@
                 f"to {tr_train_stopts_str}, {train_it}/{total_trains} "
                 "trains"
             )
-=======
-    def track_current_candle(self):
-        """
-        Checks if the latest candle appended by the datadrawer is
-        equivalent to the latest candle seen by FreqAI. If not, it
-        asks to refresh the cached corr_dfs, and resets the pair
-        counter.
-        """
-        if self.dd.current_candle > self.current_candle:
-            self.get_corr_dataframes = True
-            self.pair_it = 1
-            self.current_candle = self.dd.current_candle
-
->>>>>>> 8bc71f20
     # Following methods which are overridden by user made prediction models.
     # See freqai/prediction_models/CatboostPredictionModel.py for an example.
 
