--- conflicted
+++ resolved
@@ -232,8 +232,8 @@
     """
     dk = FreqaiDataKitchen(config)
     models_path = dk.get_full_models_path(config)
-<<<<<<< HEAD
-    timerange, _ = dk.get_timerange_and_assets_end_dates_from_ready_models(models_path)
+    dd = FreqaiDataDrawer(models_path, config)
+    timerange = dd.get_timerange_from_live_historic_predictions()
     return timerange.timerange_str
 
 
@@ -691,9 +691,4 @@
         )
         fig.update_layout(title_text=f"<b>Accuracy score for {self.pair}</b>")
 
-        store_plot_file(fig, f"{self.dk.model_filename}_accuracy-score.html", self.dk.data_path)
-=======
-    dd = FreqaiDataDrawer(models_path, config)
-    timerange = dd.get_timerange_from_live_historic_predictions()
-    return timerange.timerange_str
->>>>>>> 772800bf
+        store_plot_file(fig, f"{self.dk.model_filename}_accuracy-score.html", self.dk.data_path)