{
    "max_open_trades": 3,
    "stake_currency": "BTC",
    "stake_amount": 0.05,
    "tradable_balance_ratio": 0.99,
    "fiat_display_currency": "USD",
    "amount_reserve_percent": 0.05,
    "amend_last_stake_amount": false,
    "last_stake_amount_min_ratio": 0.5,
    "dry_run": true,
    "dry_run_wallet": 1000,
    "cancel_open_orders_on_exit": false,
    "timeframe": "5m",
    "trailing_stop": false,
    "trailing_stop_positive": 0.005,
    "trailing_stop_positive_offset": 0.0051,
    "trailing_only_offset_is_reached": false,
    "use_exit_signal": true,
    "exit_profit_only": false,
    "exit_profit_offset": 0.0,
    "ignore_roi_if_entry_signal": false,
    "ignore_buying_expired_candle_after": 300,
    "trading_mode": "spot",
    "margin_mode": "",
    "minimal_roi": {
        "40":  0.0,
        "30":  0.01,
        "20":  0.02,
        "0":  0.04
    },
    "stoploss": -0.10,
    "unfilledtimeout": {
        "entry": 10,
        "exit": 10,
        "exit_timeout_count": 0,
        "unit": "minutes"
    },
    "entry_pricing": {
        "price_side": "same",
        "use_order_book": true,
        "order_book_top": 1,
        "price_last_balance": 0.0,
        "check_depth_of_market": {
            "enabled": false,
            "bids_to_ask_delta": 1
        }
    },
    "exit_pricing":{
        "price_side": "same",
        "use_order_book": true,
        "order_book_top": 1,
        "price_last_balance": 0.0
    },
    "order_types": {
        "entry": "limit",
        "exit": "limit",
        "emergency_exit": "market",
        "force_exit": "market",
        "force_entry": "market",
        "stoploss": "market",
        "stoploss_on_exchange": false,
        "stoploss_on_exchange_interval": 60,
        "stoploss_on_exchange_limit_ratio": 0.99
    },
    "order_time_in_force": {
        "entry": "gtc",
        "exit": "gtc"
    },
    "pairlists": [
        {"method": "StaticPairList"},
        {
            "method": "VolumePairList",
            "number_assets": 20,
            "sort_key": "quoteVolume",
            "refresh_period": 1800
        },
        {"method": "AgeFilter", "min_days_listed": 10},
        {"method": "PrecisionFilter"},
        {"method": "PriceFilter", "low_price_ratio": 0.01, "min_price": 0.00000010},
        {"method": "SpreadFilter", "max_spread_ratio": 0.005},
        {
            "method": "RangeStabilityFilter",
            "lookback_days": 10,
            "min_rate_of_change": 0.01,
            "refresh_period": 1440
        }
    ],
    "exchange": {
        "name": "binance",
        "sandbox": false,
        "key": "your_exchange_key",
        "secret": "your_exchange_secret",
        "password": "",
        "log_responses": false,
        "ccxt_config": {},
        "ccxt_async_config": {},
        "pair_whitelist": [
            "ALGO/BTC",
            "ATOM/BTC",
            "BAT/BTC",
            "BCH/BTC",
            "BRD/BTC",
            "EOS/BTC",
            "ETH/BTC",
            "IOTA/BTC",
            "LINK/BTC",
            "LTC/BTC",
            "NEO/BTC",
            "NXS/BTC",
            "XMR/BTC",
            "XRP/BTC",
            "XTZ/BTC"
        ],
        "pair_blacklist": [
            "DOGE/BTC"
        ],
        "outdated_offset": 5,
        "markets_refresh_interval": 60
    },
    "edge": {
        "enabled": false,
        "process_throttle_secs": 3600,
        "calculate_since_number_of_days": 7,
        "allowed_risk": 0.01,
        "stoploss_range_min": -0.01,
        "stoploss_range_max": -0.1,
        "stoploss_range_step": -0.01,
        "minimum_winrate": 0.60,
        "minimum_expectancy": 0.20,
        "min_trade_number": 10,
        "max_trade_duration_minute": 1440,
        "remove_pumps": false
    },
    "telegram": {
        "enabled": false,
        "token": "your_telegram_token",
        "chat_id": "your_telegram_chat_id",
        "notification_settings": {
            "status": "on",
            "warning": "on",
            "startup": "on",
            "entry": "on",
            "entry_fill": "on",
            "exit": {
                "roi": "off",
                "emergency_exit": "off",
                "force_exit": "off",
                "exit_signal": "off",
                "trailing_stop_loss": "off",
                "stop_loss": "off",
                "stoploss_on_exchange": "off",
                "custom_exit": "off"
            },
            "exit_fill": "on",
            "entry_cancel": "on",
            "exit_cancel": "on",
            "protection_trigger": "off",
            "protection_trigger_global": "on"
        },
        "reload": true,
        "balance_dust_level": 0.01
    },
    "api_server": {
        "enabled": false,
        "listen_ip_address": "127.0.0.1",
        "listen_port": 8080,
        "verbosity": "error",
        "enable_openapi": false,
        "jwt_secret_key": "somethingrandom",
        "CORS_origins": [],
        "username": "freqtrader",
        "password": "SuperSecurePassword"
    },
    "bot_name": "freqtrade",
    "db_url": "sqlite:///tradesv3.sqlite",
    "initial_state": "running",
    "force_entry_enable": false,
    "internals": {
        "process_throttle_secs": 5,
        "heartbeat_interval": 60
    },
    "disable_dataframe_checks": false,
    "strategy": "SampleStrategy",
    "strategy_path": "user_data/strategies/",
<<<<<<< HEAD
    "recursive_strategy_search": false,
=======
    "add_config_files": [],
>>>>>>> e4629a27
    "dataformat_ohlcv": "json",
    "dataformat_trades": "jsongz"
}<|MERGE_RESOLUTION|>--- conflicted
+++ resolved
@@ -182,11 +182,8 @@
     "disable_dataframe_checks": false,
     "strategy": "SampleStrategy",
     "strategy_path": "user_data/strategies/",
-<<<<<<< HEAD
     "recursive_strategy_search": false,
-=======
     "add_config_files": [],
->>>>>>> e4629a27
     "dataformat_ohlcv": "json",
     "dataformat_trades": "jsongz"
 }