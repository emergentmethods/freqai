--- conflicted
+++ resolved
@@ -127,539 +127,6 @@
 !!! Note
     `sell_reason` is limited to 100 characters, remaining data will be truncated.
 
-<<<<<<< HEAD
-## Bot loop start callback
-
-A simple callback which is called once at the start of every bot throttling iteration.
-This can be used to perform calculations which are pair independent (apply to all pairs), loading of external data, etc.
-
-``` python
-import requests
-
-class AwesomeStrategy(IStrategy):
-
-    # ... populate_* methods
-
-    def bot_loop_start(self, **kwargs) -> None:
-        """
-        Called at the start of the bot iteration (one loop).
-        Might be used to perform pair-independent tasks
-        (e.g. gather some remote resource for comparison)
-        :param **kwargs: Ensure to keep this here so updates to this won't break your strategy.
-        """
-        if self.config['runmode'].value in ('live', 'dry_run'):
-            # Assign this to the class by using self.*
-            # can then be used by populate_* methods
-            self.remote_data = requests.get('https://some_remote_source.example.com')
-
-```
-
-## Custom stoploss
-
-The stoploss price can only ever move upwards - if the stoploss value returned from `custom_stoploss` would result in a lower stoploss price than was previously set, it will be ignored. The traditional `stoploss` value serves as an absolute lower level and will be instated as the initial stoploss.
-
-The usage of the custom stoploss method must be enabled by setting `use_custom_stoploss=True` on the strategy object.
-The method must return a stoploss value (float / number) as a percentage of the current price.
-E.g. If the `current_rate` is 200 USD, then returning `0.02` will set the stoploss price 2% lower, at 196 USD.
-
-The absolute value of the return value is used (the sign is ignored), so returning `0.05` or `-0.05` have the same result, a stoploss 5% below the current price.
-
-To simulate a regular trailing stoploss of 4% (trailing 4% behind the maximum reached price) you would use the following very simple method:
-
-``` python
-# additional imports required
-from datetime import datetime
-from freqtrade.persistence import Trade
-
-class AwesomeStrategy(IStrategy):
-
-    # ... populate_* methods
-
-    use_custom_stoploss = True
-
-    def custom_stoploss(self, pair: str, trade: 'Trade', current_time: datetime,
-                        current_rate: float, current_profit: float, **kwargs) -> float:
-        """
-        Custom stoploss logic, returning the new distance relative to current_rate (as ratio).
-        e.g. returning -0.05 would create a stoploss 5% below current_rate.
-        The custom stoploss can never be below self.stoploss, which serves as a hard maximum loss.
-
-        For full documentation please go to https://www.freqtrade.io/en/latest/strategy-advanced/
-
-        When not implemented by a strategy, returns the initial stoploss value
-        Only called when use_custom_stoploss is set to True.
-
-        :param pair: Pair that's currently analyzed
-        :param trade: trade object.
-        :param current_time: datetime object, containing the current datetime
-        :param current_rate: Rate, calculated based on pricing settings in ask_strategy.
-        :param current_profit: Current profit (as ratio), calculated based on current_rate.
-        :param **kwargs: Ensure to keep this here so updates to this won't break your strategy.
-        :return float: New stoploss value, relative to the current rate
-        """
-        return -0.04
-```
-
-Stoploss on exchange works similar to `trailing_stop`, and the stoploss on exchange is updated as configured in `stoploss_on_exchange_interval` ([More details about stoploss on exchange](stoploss.md#stop-loss-on-exchange-freqtrade)).
-
-!!! Note "Use of dates"
-    All time-based calculations should be done based on `current_time` - using `datetime.now()` or `datetime.utcnow()` is discouraged, as this will break backtesting support.
-
-!!! Tip "Trailing stoploss"
-    It's recommended to disable `trailing_stop` when using custom stoploss values. Both can work in tandem, but you might encounter the trailing stop to move the price higher while your custom function would not want this, causing conflicting behavior.
-
-### Custom stoploss examples
-
-The next section will show some examples on what's possible with the custom stoploss function.
-Of course, many more things are possible, and all examples can be combined at will.
-
-#### Time based trailing stop
-
-Use the initial stoploss for the first 60 minutes, after this change to 10% trailing stoploss, and after 2 hours (120 minutes) we use a 5% trailing stoploss.
-
-``` python
-from datetime import datetime, timedelta
-from freqtrade.persistence import Trade
-
-class AwesomeStrategy(IStrategy):
-
-    # ... populate_* methods
-
-    use_custom_stoploss = True
-
-    def custom_stoploss(self, pair: str, trade: 'Trade', current_time: datetime,
-                        current_rate: float, current_profit: float, **kwargs) -> float:
-
-        # Make sure you have the longest interval first - these conditions are evaluated from top to bottom.
-        if current_time - timedelta(minutes=120) > trade.open_date_utc:
-            return -0.05
-        elif current_time - timedelta(minutes=60) > trade.open_date_utc:
-            return -0.10
-        return 1
-```
-
-#### Different stoploss per pair
-
-Use a different stoploss depending on the pair.
-In this example, we'll trail the highest price with 10% trailing stoploss for `ETH/BTC` and `XRP/BTC`, with 5% trailing stoploss for `LTC/BTC` and with 15% for all other pairs.
-
-``` python
-from datetime import datetime
-from freqtrade.persistence import Trade
-
-class AwesomeStrategy(IStrategy):
-
-    # ... populate_* methods
-
-    use_custom_stoploss = True
-
-    def custom_stoploss(self, pair: str, trade: 'Trade', current_time: datetime,
-                        current_rate: float, current_profit: float, **kwargs) -> float:
-
-        if pair in ('ETH/BTC', 'XRP/BTC'):
-            return -0.10
-        elif pair in ('LTC/BTC'):
-            return -0.05
-        return -0.15
-```
-
-#### Trailing stoploss with positive offset
-
-Use the initial stoploss until the profit is above 4%, then use a trailing stoploss of 50% of the current profit with a minimum of 2.5% and a maximum of 5%.
-
-Please note that the stoploss can only increase, values lower than the current stoploss are ignored.
-
-``` python
-from datetime import datetime, timedelta
-from freqtrade.persistence import Trade
-
-class AwesomeStrategy(IStrategy):
-
-    # ... populate_* methods
-
-    use_custom_stoploss = True
-
-    def custom_stoploss(self, pair: str, trade: 'Trade', current_time: datetime,
-                        current_rate: float, current_profit: float, **kwargs) -> float:
-
-        if current_profit < 0.04:
-            return -1 # return a value bigger than the initial stoploss to keep using the initial stoploss
-
-        # After reaching the desired offset, allow the stoploss to trail by half the profit
-        desired_stoploss = current_profit / 2
-
-        # Use a minimum of 2.5% and a maximum of 5%
-        return max(min(desired_stoploss, 0.05), 0.025)
-```
-
-#### Calculating stoploss relative to open price
-
-Stoploss values returned from `custom_stoploss()` always specify a percentage relative to `current_rate`. In order to set a stoploss relative to the *open* price, we need to use `current_profit` to calculate what percentage relative to the `current_rate` will give you the same result as if the percentage was specified from the open price.
-
-The helper function [`stoploss_from_open()`](strategy-customization.md#stoploss_from_open) can be used to convert from an open price relative stop, to a current price relative stop which can be returned from `custom_stoploss()`.
-
-### Calculating stoploss percentage from absolute price
-
-Stoploss values returned from `custom_stoploss()` always specify a percentage relative to `current_rate`. In order to set a stoploss at specified absolute price level, we need to use `stop_rate` to calculate what percentage relative to the `current_rate` will give you the same result as if the percentage was specified from the open price.
-
-The helper function [`stoploss_from_absolute()`](strategy-customization.md#stoploss_from_absolute) can be used to convert from an absolute price, to a current price relative stop which can be returned from `custom_stoploss()`.
-
-#### Stepped stoploss
-
-Instead of continuously trailing behind the current price, this example sets fixed stoploss price levels based on the current profit.
-
-* Use the regular stoploss until 20% profit is reached
-* Once profit is > 20% - set stoploss to 7% above open price.
-* Once profit is > 25% - set stoploss to 15% above open price.
-* Once profit is > 40% - set stoploss to 25% above open price.
-
-``` python
-from datetime import datetime
-from freqtrade.persistence import Trade
-from freqtrade.strategy import stoploss_from_open
-
-class AwesomeStrategy(IStrategy):
-
-    # ... populate_* methods
-
-    use_custom_stoploss = True
-
-    def custom_stoploss(self, pair: str, trade: 'Trade', current_time: datetime,
-                        current_rate: float, current_profit: float, **kwargs) -> float:
-
-        # evaluate highest to lowest, so that highest possible stop is used
-        if current_profit > 0.40:
-            return stoploss_from_open(0.25, current_profit)
-        elif current_profit > 0.25:
-            return stoploss_from_open(0.15, current_profit)
-        elif current_profit > 0.20:
-            return stoploss_from_open(0.07, current_profit)
-
-        # return maximum stoploss value, keeping current stoploss price unchanged
-        return 1
-```
-
-#### Custom stoploss using an indicator from dataframe example
-
-Absolute stoploss value may be derived from indicators stored in dataframe. Example uses parabolic SAR below the price as stoploss.
-
-``` python
-class AwesomeStrategy(IStrategy):
-
-    def populate_indicators(self, dataframe: DataFrame, metadata: dict) -> DataFrame:
-        # <...>
-        dataframe['sar'] = ta.SAR(dataframe)
-
-    use_custom_stoploss = True
-
-    def custom_stoploss(self, pair: str, trade: 'Trade', current_time: datetime,
-                        current_rate: float, current_profit: float, **kwargs) -> float:
-
-        dataframe, _ = self.dp.get_analyzed_dataframe(pair, self.timeframe)
-        last_candle = dataframe.iloc[-1].squeeze()
-
-        # Use parabolic sar as absolute stoploss price
-        stoploss_price = last_candle['sar']
-
-        # Convert absolute price to percentage relative to current_rate
-        if stoploss_price < current_rate:
-            return (stoploss_price / current_rate) - 1
-
-        # return maximum stoploss value, keeping current stoploss price unchanged
-        return 1
-```
-
-See [Dataframe access](#dataframe-access) for more information about dataframe use in strategy callbacks.
-
----
-
-## Custom order price rules
-
-By default, freqtrade use the orderbook to automatically set an order price([Relevant documentation](configuration.md#prices-used-for-orders)), you also have the option to create custom order prices based on your strategy.
-
-You can use this feature by creating a `custom_entry_price()` function in your strategy file to customize entry prices and `custom_exit_price()` for exits.
-
-!!! Note
-    If your custom pricing function return None or an invalid value, price will fall back to `proposed_rate`, which is based on the regular pricing configuration.
-
-### Custom order entry and exit price example
-
-``` python
-from datetime import datetime, timedelta, timezone
-from freqtrade.persistence import Trade
-
-class AwesomeStrategy(IStrategy):
-
-    # ... populate_* methods
-
-    def custom_entry_price(self, pair: str, current_time: datetime,
-                           proposed_rate, **kwargs) -> float:
-
-        dataframe, last_updated = self.dp.get_analyzed_dataframe(pair=pair,
-                                                                timeframe=self.timeframe)
-        new_entryprice = dataframe['bollinger_10_lowerband'].iat[-1]
-        
-        return new_entryprice
-
-    def custom_exit_price(self, pair: str, trade: Trade,
-                          current_time: datetime, proposed_rate: float,
-                          current_profit: float, **kwargs) -> float:
-
-        dataframe, last_updated = self.dp.get_analyzed_dataframe(pair=pair,
-                                                                timeframe=self.timeframe)
-        new_exitprice = dataframe['bollinger_10_upperband'].iat[-1]
-        
-        return new_exitprice
-
-```
-
-!!! Warning
-    Modifying entry and exit prices will only work for limit orders. Depending on the price chosen, this can result in a lot of unfilled orders. By default the maximum allowed distance between the current price and the custom price is 2%, this value can be changed in config with the `custom_price_max_distance_ratio` parameter.
-
-!!! Example
-    If the new_entryprice is 97, the proposed_rate is 100 and the `custom_price_max_distance_ratio` is set to 2%, The retained valid custom entry price will be 98.
-
-!!! Warning "No backtesting support"
-    Custom entry-prices are currently not supported during backtesting.
-
-## Custom order timeout rules
-
-Simple, time-based order-timeouts can be configured either via strategy or in the configuration in the `unfilledtimeout` section.
-
-However, freqtrade also offers a custom callback for both order types, which allows you to decide based on custom criteria if an order did time out or not.
-
-!!! Note
-    Unfilled order timeouts are not relevant during backtesting or hyperopt, and are only relevant during real (live) trading. Therefore these methods are only called in these circumstances.
-
-### Custom order timeout example
-
-A simple example, which applies different unfilled-timeouts depending on the price of the asset can be seen below.
-It applies a tight timeout for higher priced assets, while allowing more time to fill on cheap coins.
-
-The function must return either `True` (cancel order) or `False` (keep order alive).
-
-``` python
-from datetime import datetime, timedelta, timezone
-from freqtrade.persistence import Trade
-
-class AwesomeStrategy(IStrategy):
-
-    # ... populate_* methods
-
-    # Set unfilledtimeout to 25 hours, since the maximum timeout from below is 24 hours.
-    unfilledtimeout = {
-        'buy': 60 * 25,
-        'sell': 60 * 25
-    }
-
-    def check_buy_timeout(self, pair: str, trade: 'Trade', order: dict, **kwargs) -> bool:
-        if trade.open_rate > 100 and trade.open_date_utc < datetime.now(timezone.utc) - timedelta(minutes=5):
-            return True
-        elif trade.open_rate > 10 and trade.open_date_utc < datetime.now(timezone.utc) - timedelta(minutes=3):
-            return True
-        elif trade.open_rate < 1 and trade.open_date_utc < datetime.now(timezone.utc) - timedelta(hours=24):
-           return True
-        return False
-
-
-    def check_sell_timeout(self, pair: str, trade: 'Trade', order: dict, **kwargs) -> bool:
-        if trade.open_rate > 100 and trade.open_date_utc < datetime.now(timezone.utc) - timedelta(minutes=5):
-            return True
-        elif trade.open_rate > 10 and trade.open_date_utc < datetime.now(timezone.utc) - timedelta(minutes=3):
-            return True
-        elif trade.open_rate < 1 and trade.open_date_utc < datetime.now(timezone.utc) - timedelta(hours=24):
-           return True
-        return False
-```
-
-!!! Note
-    For the above example, `unfilledtimeout` must be set to something bigger than 24h, otherwise that type of timeout will apply first.
-
-### Custom order timeout example (using additional data)
-
-``` python
-from datetime import datetime
-from freqtrade.persistence import Trade
-
-class AwesomeStrategy(IStrategy):
-
-    # ... populate_* methods
-
-    # Set unfilledtimeout to 25 hours, since the maximum timeout from below is 24 hours.
-    unfilledtimeout = {
-        'buy': 60 * 25,
-        'sell': 60 * 25
-    }
-
-    def check_buy_timeout(self, pair: str, trade: Trade, order: dict, **kwargs) -> bool:
-        ob = self.dp.orderbook(pair, 1)
-        current_price = ob['bids'][0][0]
-        # Cancel buy order if price is more than 2% above the order.
-        if current_price > order['price'] * 1.02:
-            return True
-        return False
-
-
-    def check_sell_timeout(self, pair: str, trade: Trade, order: dict, **kwargs) -> bool:
-        ob = self.dp.orderbook(pair, 1)
-        current_price = ob['asks'][0][0]
-        # Cancel sell order if price is more than 2% below the order.
-        if current_price < order['price'] * 0.98:
-            return True
-        return False
-```
-
----
-
-## Bot order confirmation
-
-### Trade entry (buy order) confirmation
-
-`confirm_trade_entry()` can be used to abort a trade entry at the latest second (maybe because the price is not what we expect).
-
-``` python
-class AwesomeStrategy(IStrategy):
-
-    # ... populate_* methods
-
-    def confirm_trade_entry(self, pair: str, order_type: str, amount: float, rate: float,
-                            time_in_force: str, current_time: datetime,
-                            side: str, **kwargs) -> bool:
-        """
-        Called right before placing a entry order.
-        Timing for this function is critical, so avoid doing heavy computations or
-        network requests in this method.
-
-        For full documentation please go to https://www.freqtrade.io/en/latest/strategy-advanced/
-
-        When not implemented by a strategy, returns True (always confirming).
-
-        :param pair: Pair that's about to be bought/shorted.
-        :param order_type: Order type (as configured in order_types). usually limit or market.
-        :param amount: Amount in target (quote) currency that's going to be traded.
-        :param rate: Rate that's going to be used when using limit orders
-        :param time_in_force: Time in force. Defaults to GTC (Good-til-cancelled).
-        :param current_time: datetime object, containing the current datetime
-        :param side: 'long' or 'short' - indicating the direction of the proposed trade
-        :param **kwargs: Ensure to keep this here so updates to this won't break your strategy.
-        :return bool: When True is returned, then the buy-order is placed on the exchange.
-            False aborts the process
-        """
-        return True
-
-```
-
-### Trade exit (sell order) confirmation
-
-`confirm_trade_exit()` can be used to abort a trade exit (sell) at the latest second (maybe because the price is not what we expect).
-
-``` python
-from freqtrade.persistence import Trade
-
-
-class AwesomeStrategy(IStrategy):
-
-    # ... populate_* methods
-
-    def confirm_trade_exit(self, pair: str, trade: Trade, order_type: str, amount: float,
-                           rate: float, time_in_force: str, sell_reason: str,
-                           current_time: datetime, **kwargs) -> bool:
-        """
-        Called right before placing a regular sell order.
-        Timing for this function is critical, so avoid doing heavy computations or
-        network requests in this method.
-
-        For full documentation please go to https://www.freqtrade.io/en/latest/strategy-advanced/
-
-        When not implemented by a strategy, returns True (always confirming).
-
-        :param pair: Pair that's about to be sold.
-        :param order_type: Order type (as configured in order_types). usually limit or market.
-        :param amount: Amount in quote currency.
-        :param rate: Rate that's going to be used when using limit orders
-        :param time_in_force: Time in force. Defaults to GTC (Good-til-cancelled).
-        :param sell_reason: Sell reason.
-            Can be any of ['roi', 'stop_loss', 'stoploss_on_exchange', 'trailing_stop_loss',
-                           'sell_signal', 'force_sell', 'emergency_sell']
-        :param current_time: datetime object, containing the current datetime
-        :param **kwargs: Ensure to keep this here so updates to this won't break your strategy.
-        :return bool: When True is returned, then the sell-order is placed on the exchange.
-            False aborts the process
-        """
-        if sell_reason == 'force_sell' and trade.calc_profit_ratio(rate) < 0:
-            # Reject force-sells with negative profit
-            # This is just a sample, please adjust to your needs
-            # (this does not necessarily make sense, assuming you know when you're force-selling)
-            return False
-        return True
-
-```
-
-### Stake size management
-
-It is possible to manage your risk by reducing or increasing stake amount when placing a new trade.
-
-```python
-class AwesomeStrategy(IStrategy):
-    def custom_stake_amount(self, pair: str, current_time: datetime, current_rate: float,
-                            proposed_stake: float, min_stake: float, max_stake: float,
-                            side: str, **kwargs) -> float:
-
-        dataframe, _ = self.dp.get_analyzed_dataframe(pair=pair, timeframe=self.timeframe)
-        current_candle = dataframe.iloc[-1].squeeze()
-
-        if current_candle['fastk_rsi_1h'] > current_candle['fastd_rsi_1h']:
-            if self.config['stake_amount'] == 'unlimited':
-                # Use entire available wallet during favorable conditions when in compounding mode.
-                return max_stake
-            else:
-                # Compound profits during favorable conditions instead of using a static stake.
-                return self.wallets.get_total_stake_amount() / self.config['max_open_trades']
-
-        # Use default stake amount.
-        return proposed_stake
-```
-
-Freqtrade will fall back to the `proposed_stake` value should your code raise an exception. The exception itself will be logged.
-
-!!! Tip
-    You do not _have_ to ensure that `min_stake <= returned_value <= max_stake`. Trades will succeed as the returned value will be clamped to supported range and this acton will be logged.
-
-!!! Tip
-    Returning `0` or `None` will prevent trades from being placed.
-
-## Leverage Callback
-
-When trading in markets that allow leverage, this method must return the desired Leverage (Defaults to 1 -> No leverage).
-
-Assuming a capital of 500USDT, a trade with leverage=3 would result in a position with 500 x 3 = 1500 USDT.
-
-Values that are above `max_leverage` will be adjusted to `max_leverage`.
-For markets / exchanges that don't support leverage, this method is ignored.
-
-``` python
-class AwesomeStrategy(IStrategy):
-    def leverage(self, pair: str, current_time: 'datetime', current_rate: float,
-                 proposed_leverage: float, max_leverage: float, side: str,
-                 **kwargs) -> float:
-        """
-        Customize leverage for each new trade.
-
-        :param pair: Pair that's currently analyzed
-        :param current_time: datetime object, containing the current datetime
-        :param current_rate: Rate, calculated based on pricing settings in ask_strategy.
-        :param proposed_leverage: A leverage proposed by the bot.
-        :param max_leverage: Max leverage allowed on this pair
-        :param side: 'long' or 'short' - indicating the direction of the proposed trade
-        :return: A leverage amount, which is between 1.0 and max_leverage.
-        """
-        return 1.0
-```
-
----
-
-=======
->>>>>>> c0cc3f5f
 ## Derived strategies
 
 The strategies can be derived from other strategies. This avoids duplication of your custom strategy code. You can use this technique to override small parts of your main strategy, leaving the rest untouched:
