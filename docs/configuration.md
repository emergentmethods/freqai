# Configure the bot

Freqtrade has many configurable features and possibilities.
By default, these settings are configured via the configuration file (see below).

## The Freqtrade configuration file

The bot uses a set of configuration parameters during its operation that all together conform the bot configuration. It normally reads its configuration from a file (Freqtrade configuration file).

Per default, the bot loads the configuration from the `config.json` file, located in the current working directory.

You can specify a different configuration file used by the bot with the `-c/--config` command line option.

In some advanced use cases, multiple configuration files can be specified and used by the bot or the bot can read its configuration parameters from the process standard input stream.

If you used the [Quick start](installation.md/#quick-start) method for installing 
the bot, the installation script should have already created the default configuration file (`config.json`) for you.

If default configuration file is not created we recommend you to copy and use the `config.json.example` as a template
for your bot configuration.

The Freqtrade configuration file is to be written in the JSON format.

Additionally to the standard JSON syntax, you may use one-line `// ...` and multi-line `/* ... */` comments in your configuration files and trailing commas in the lists of parameters.

Do not worry if you are not familiar with JSON format -- simply open the configuration file with an editor of your choice, make some changes to the parameters you need, save your changes and, finally, restart the bot or, if it was previously stopped, run it again with the changes you made to the configuration. The bot validates syntax of the configuration file at startup and will warn you if you made any errors editing it, pointing out problematic lines.

## Configuration parameters

The table below will list all configuration parameters available.

Freqtrade can also load many options via command line (CLI) arguments (check out the commands `--help` output for details).
The prevelance for all Options is as follows:

- CLI arguments override any other option
- Configuration files are used in sequence (last file wins), and override Strategy configurations.
- Strategy configurations are only used if they are not set via configuration or via command line arguments. These options are market with [Strategy Override](#parameters-in-the-strategy) in the below table.

Mandatory parameters are marked as **Required**, which means that they are required to be set in one of the possible ways.

|  Command | Description |
|----------|-------------|
| `max_open_trades` | **Required.** Number of trades open your bot will have. If -1 then it is ignored (i.e. potentially unlimited open trades).<br> ***Datatype:*** *Positive integer or -1.*
| `stake_currency` | **Required.** Crypto-currency used for trading. [Strategy Override](#parameters-in-the-strategy). <br> ***Datatype:*** *String*
| `stake_amount` | **Required.** Amount of crypto-currency your bot will use for each trade. Set it to `"unlimited"` to allow the bot to use all available balance. [More information below](#understand-stake_amount). [Strategy Override](#parameters-in-the-strategy). <br> ***Datatype:*** *Positive float or `"unlimited"`.*
| `amount_reserve_percent` | Reserve some amount in min pair stake amount. The bot will reserve `amount_reserve_percent` + stoploss value when calculating min pair stake amount in order to avoid possible trade refusals. <br>*Defaults to `0.05` (5%).* <br> ***Datatype:*** *Positive Float as ratio.*
| `ticker_interval` | The ticker interval to use (e.g `1m`, `5m`, `15m`, `30m`, `1h` ...). [Strategy Override](#parameters-in-the-strategy). <br> ***Datatype:*** *String*
| `fiat_display_currency` | Fiat currency used to show your profits. [More information below](#what-values-can-be-used-for-fiat_display_currency). <br> ***Datatype:*** *String*
| `dry_run` | **Required.** Define if the bot must be in Dry Run or production mode. <br>*Defaults to `true`.* <br> ***Datatype:*** *Boolean*
| `dry_run_wallet` | Define the starting amount in stake currency for the simulated wallet used by the bot running in the Dry Run mode.<br>*Defaults to `1000`.* <br> ***Datatype:*** *Float*
| `process_only_new_candles` | Enable processing of indicators only when new candles arrive. If false each loop populates the indicators, this will mean the same candle is processed many times creating system load but can be useful of your strategy depends on tick data not only candle. [Strategy Override](#parameters-in-the-strategy). <br>*Defaults to `false`.*  <br> ***Datatype:*** *Boolean*
| `minimal_roi` | **Required.** Set the threshold in percent the bot will use to sell a trade. [More information below](#understand-minimal_roi). [Strategy Override](#parameters-in-the-strategy). <br> ***Datatype:*** *Dict*
| `stoploss` |  **Required.** Value of the stoploss in percent used by the bot. More details in the [stoploss documentation](stoploss.md). [Strategy Override](#parameters-in-the-strategy).  <br> ***Datatype:*** *Float (as ratio)*
| `trailing_stop` | Enables trailing stoploss (based on `stoploss` in either configuration or strategy file). More details in the [stoploss documentation](stoploss.md). [Strategy Override](#parameters-in-the-strategy). <br> ***Datatype:*** *Boolean*
| `trailing_stop_positive` | Changes stoploss once profit has been reached. More details in the [stoploss documentation](stoploss.md). [Strategy Override](#parameters-in-the-strategy). <br> ***Datatype:*** *Float*
| `trailing_stop_positive_offset` | Offset on when to apply `trailing_stop_positive`. Percentage value which should be positive. More details in the [stoploss documentation](stoploss.md). [Strategy Override](#parameters-in-the-strategy). <br>*Defaults to `0.0` (no offset).* <br> ***Datatype:*** *Float*
| `trailing_only_offset_is_reached` | Only apply trailing stoploss when the offset is reached. [stoploss documentation](stoploss.md). [Strategy Override](#parameters-in-the-strategy). <br>*Defaults to `false`.*  <br> ***Datatype:*** *Boolean*
<<<<<<< HEAD
| `unfilledtimeout.buy` | **Required.** How long (in minutes) the bot will wait for an unfilled buy order to complete, after which the order will be cancelled.  <br> ***Datatype:*** *Integer*
| `unfilledtimeout.sell` | **Required.** How long (in minutes) the bot will wait for an unfilled sell order to complete, after which the order will be cancelled. <br> ***Datatype:*** *Integer*
| `bid_strategy.ask_last_balance` | **Required.** Set the bidding price. More information [below](#buy-price-without-orderbook). 
| `bid_strategy.use_order_book` | Enable buying using the rates in [Order Book Bids](#buy-price-with-orderbook-enabled). <br> ***Datatype:*** *Boolean*
| `bid_strategy.order_book_top` | Bot will use the top N rate in Order Book Bids to buy. I.e. a value of 2 will allow the bot to pick the 2nd bid rate in [Order Book Bids](#buy-price-with-orderbook-enabled). <br>*Defaults to `1`.*  <br> ***Datatype:*** *Positive Integer*
| `bid_strategy. check_depth_of_market.enabled` | Do not buy if the difference of buy orders and sell orders is met in Order Book. [Check market depth](#check-depth-of-market). <br>*Defaults to `false`.* <br> ***Datatype:*** *Boolean*
| `bid_strategy. check_depth_of_market.bids_to_ask_delta` | The difference ratio of buy orders and sell orders found in Order Book. A value below 1 means sell order size is greater, while value greater than 1 means buy order size is higher. [Check market depth](#check-depth-of-market) <br> *Defaults to `0`.*  <br> ***Datatype:*** *Float (as ratio)*
| `ask_strategy.use_order_book` | Enable selling of open trades using [Order Book Asks](#sell-price-with-orderbook-enabled). <br> ***Datatype:*** *Boolean*
=======
| `unfilledtimeout.buy` | **Required.** How long (in minutes) the bot will wait for an unfilled buy order to complete, after which the order will be cancelled. [Strategy Override](#parameters-in-the-strategy).<br> ***Datatype:*** *Integer*
| `unfilledtimeout.sell` | **Required.** How long (in minutes) the bot will wait for an unfilled sell order to complete, after which the order will be cancelled. [Strategy Override](#parameters-in-the-strategy).<br> ***Datatype:*** *Integer*
| `bid_strategy.ask_last_balance` | **Required.** Set the bidding price. More information [below](#understand-ask_last_balance). 
| `bid_strategy.use_order_book` | Enable buying using the rates in Order Book Bids. <br> ***Datatype:*** *Boolean*
| `bid_strategy.order_book_top` | Bot will use the top N rate in Order Book Bids. I.e. a value of 2 will allow the bot to pick the 2nd bid rate in Order Book Bids.  *Defaults to `1`.*  <br> ***Datatype:*** *Positive Integer*
| `bid_strategy. check_depth_of_market.enabled` | Do not buy if the difference of buy orders and sell orders is met in Order Book. <br>*Defaults to `false`.* <br> ***Datatype:*** *Boolean*
| `bid_strategy. check_depth_of_market.bids_to_ask_delta` | The % difference of buy orders and sell orders found in Order Book. A value lesser than 1 means sell orders is greater, while value greater than 1 means buy orders is higher.  *Defaults to `0`.*  <br> ***Datatype:*** *Float (as ratio)*
| `ask_strategy.use_order_book` | Enable selling of open trades using Order Book Asks. <br> ***Datatype:*** *Boolean*
>>>>>>> 20b52fce
| `ask_strategy.order_book_min` | Bot will scan from the top min to max Order Book Asks searching for a profitable rate. <br>*Defaults to `1`.* <br> ***Datatype:*** *Positive Integer*
| `ask_strategy.order_book_max` | Bot will scan from the top min to max Order Book Asks searching for a profitable rate. <br>*Defaults to `1`.* <br> ***Datatype:*** *Positive Integer*
| `ask_strategy.use_sell_signal` | Use sell signals produced by the strategy in addition to the `minimal_roi`. [Strategy Override](#parameters-in-the-strategy). <br>*Defaults to `true`.* <br> ***Datatype:*** *Boolean*
| `ask_strategy.sell_profit_only` | Wait until the bot makes a positive profit before taking a sell decision. [Strategy Override](#parameters-in-the-strategy). <br>*Defaults to `false`.* <br> ***Datatype:*** *Boolean*
| `ask_strategy.ignore_roi_if_buy_signal` | Do not sell if the buy signal is still active. This setting takes preference over `minimal_roi` and `use_sell_signal`. [Strategy Override](#parameters-in-the-strategy). <br>*Defaults to `false`.* <br> ***Datatype:*** *Boolean*
| `order_types` | Configure order-types depending on the action (`"buy"`, `"sell"`, `"stoploss"`, `"stoploss_on_exchange"`). [More information below](#understand-order_types). [Strategy Override](#parameters-in-the-strategy).<br> ***Datatype:*** *Dict*
| `order_time_in_force` | Configure time in force for buy and sell orders. [More information below](#understand-order_time_in_force). [Strategy Override](#parameters-in-the-strategy). <br> ***Datatype:*** *Dict*
| `exchange.name` | **Required.** Name of the exchange class to use. [List below](#user-content-what-values-for-exchangename). <br> ***Datatype:*** *String*
| `exchange.sandbox` | Use the 'sandbox' version of the exchange, where the exchange provides a sandbox for risk-free integration. See [here](sandbox-testing.md) in more details.<br> ***Datatype:*** *Boolean*
| `exchange.key` | API key to use for the exchange. Only required when you are in production mode. **Keep it in secret, do not disclose publicly.** <br> ***Datatype:*** *String*
| `exchange.secret` | API secret to use for the exchange. Only required when you are in production mode. **Keep it in secret, do not disclose publicly.** <br> ***Datatype:*** *String*
| `exchange.password` | API password to use for the exchange. Only required when you are in production mode and for exchanges that use password for API requests. **Keep it in secret, do not disclose publicly.** <br> ***Datatype:*** *String*
| `exchange.pair_whitelist` | List of pairs to use by the bot for trading and to check for potential trades during backtesting. Not used by VolumePairList (see [below](#dynamic-pairlists)). <br> ***Datatype:*** *List*
| `exchange.pair_blacklist` | List of pairs the bot must absolutely avoid for trading and backtesting (see [below](#dynamic-pairlists)). <br> ***Datatype:*** *List*
| `exchange.ccxt_config` | Additional CCXT parameters passed to the regular ccxt instance. Parameters may differ from exchange to exchange and are documented in the [ccxt documentation](https://ccxt.readthedocs.io/en/latest/manual.html#instantiation) <br> ***Datatype:*** *Dict*
| `exchange.ccxt_async_config` | Additional CCXT parameters passed to the async ccxt instance. Parameters may differ from exchange to exchange  and are documented in the [ccxt documentation](https://ccxt.readthedocs.io/en/latest/manual.html#instantiation) <br> ***Datatype:*** *Dict*
| `exchange.markets_refresh_interval` | The interval in minutes in which markets are reloaded. <br>*Defaults to `60` minutes.* <br> ***Datatype:*** *Positive Integer*
| `edge.*` | Please refer to [edge configuration document](edge.md) for detailed explanation.
| `experimental.block_bad_exchanges` | Block exchanges known to not work with freqtrade. Leave on default unless you want to test if that exchange works now. <br>*Defaults to `true`.* <br> ***Datatype:*** *Boolean*
| `pairlists` | Define one or more pairlists to be used. [More information below](#dynamic-pairlists). <br>*Defaults to `StaticPairList`.*  <br> ***Datatype:*** *List of Dicts*
| `telegram.enabled` | Enable the usage of Telegram. <br> ***Datatype:*** *Boolean*
| `telegram.token` | Your Telegram bot token. Only required if `telegram.enabled` is `true`. **Keep it in secret, do not disclose publicly.** <br> ***Datatype:*** *String*
| `telegram.chat_id` | Your personal Telegram account id. Only required if `telegram.enabled` is `true`. **Keep it in secret, do not disclose publicly.** <br> ***Datatype:*** *String*
| `webhook.enabled` | Enable usage of Webhook notifications <br> ***Datatype:*** *Boolean*
| `webhook.url` | URL for the webhook. Only required if `webhook.enabled` is `true`. See the [webhook documentation](webhook-config.md) for more details. <br> ***Datatype:*** *String*
| `webhook.webhookbuy` | Payload to send on buy. Only required if `webhook.enabled` is `true`. See the [webhook documentation](webhook-config.md) for more details. <br> ***Datatype:*** *String*
| `webhook.webhooksell` | Payload to send on sell. Only required if `webhook.enabled` is `true`. See the [webhook documentation](webhook-config.md) for more details. <br> ***Datatype:*** *String*
| `webhook.webhookstatus` | Payload to send on status calls. Only required if `webhook.enabled` is `true`. See the [webhook documentation](webhook-config.md) for more details. <br> ***Datatype:*** *String*
| `api_server.enabled` | Enable usage of API Server. See the [API Server documentation](rest-api.md) for more details. <br> ***Datatype:*** *Boolean*
| `api_server.listen_ip_address` | Bind IP address. See the [API Server documentation](rest-api.md) for more details. <br> ***Datatype:*** *IPv4*
| `api_server.listen_port` | Bind Port. See the [API Server documentation](rest-api.md) for more details. <br> ***Datatype:*** *Integer between 1024 and 65535*
| `api_server.username` | Username for API server. See the [API Server documentation](rest-api.md) for more details. **Keep it in secret, do not disclose publicly.**<br> ***Datatype:*** *String*
| `api_server.password` | Password for API server. See the [API Server documentation](rest-api.md) for more details. **Keep it in secret, do not disclose publicly.**<br> ***Datatype:*** *String*
| `db_url` | Declares database URL to use. NOTE: This defaults to `sqlite:///tradesv3.dryrun.sqlite` if `dry_run` is `true`, and to `sqlite:///tradesv3.sqlite` for production instances. <br> ***Datatype:*** *String, SQLAlchemy connect string*
| `initial_state` | Defines the initial application state. More information below. <br>*Defaults to `stopped`.* <br> ***Datatype:*** *Enum, either `stopped` or `running`*
| `forcebuy_enable` | Enables the RPC Commands to force a buy. More information below. <br> ***Datatype:*** *Boolean*
| `strategy` | **Required** Defines Strategy class to use. Recommended to be set via `--strategy NAME`. <br> ***Datatype:*** *ClassName*
| `strategy_path` | Adds an additional strategy lookup path (must be a directory). <br> ***Datatype:*** *String*
| `internals.process_throttle_secs` | Set the process throttle. Value in second. <br>*Defaults to `5` seconds.* <br> ***Datatype:*** *Positive Integer*
| `internals.heartbeat_interval` | Print heartbeat message every N seconds. Set to 0 to disable heartbeat messages. <br>*Defaults to `60` seconds.* <br> ***Datatype:*** *Positive Integer or 0*
| `internals.sd_notify` | Enables use of the sd_notify protocol to tell systemd service manager about changes in the bot state and issue keep-alive pings. See [here](installation.md#7-optional-configure-freqtrade-as-a-systemd-service) for more details. <br> ***Datatype:*** *Boolean*
| `logfile` | Specifies logfile name. Uses a rolling strategy for log file rotation for 10 files with the 1MB limit per file. <br> ***Datatype:*** *String*
| `user_data_dir` | Directory containing user data. <br> *Defaults to `./user_data/`*. <br> ***Datatype:*** *String*

### Parameters in the strategy

The following parameters can be set in either configuration file or strategy.
Values set in the configuration file always overwrite values set in the strategy.

* `minimal_roi`
* `ticker_interval`
* `stoploss`
* `trailing_stop`
* `trailing_stop_positive`
* `trailing_stop_positive_offset`
* `trailing_only_offset_is_reached`
* `process_only_new_candles`
* `order_types`
* `order_time_in_force`
* `stake_currency`
* `stake_amount`
* `unfilledtimeout`
* `use_sell_signal` (ask_strategy)
* `sell_profit_only` (ask_strategy)
* `ignore_roi_if_buy_signal` (ask_strategy)

### Understand stake_amount

The `stake_amount` configuration parameter is an amount of crypto-currency your bot will use for each trade.

The minimal configuration value is 0.0001. Please check your exchange's trading minimums to avoid problems.

This setting works in combination with `max_open_trades`. The maximum capital engaged in trades is `stake_amount * max_open_trades`.
For example, the bot will at most use (0.05 BTC x 3) = 0.15 BTC, assuming a configuration of `max_open_trades=3` and `stake_amount=0.05`.

To allow the bot to trade all the available `stake_currency` in your account set

```json
"stake_amount" : "unlimited",
```

In this case a trade amount is calculated as:

```python
currency_balance / (max_open_trades - current_open_trades)
```

!!! Note "When using Dry-Run Mode"
    When using `"stake_amount" : "unlimited",` in combination with Dry-Run, the balance will be simulated starting with a stake of `dry_run_wallet` which will evolve over time. It is therefore important to set `dry_run_wallet` to a sensible value (like 0.05 or 0.01 for BTC and 1000 or 100 for USDT, for example), otherwise it may simulate trades with 100 BTC (or more) or 0.05 USDT (or less) at once - which may not correspond to your real available balance or is less than the exchange minimal limit for the order amount for the stake currency.

### Understand minimal_roi

The `minimal_roi` configuration parameter is a JSON object where the key is a duration
in minutes and the value is the minimum ROI in percent.
See the example below:

```json
"minimal_roi": {
    "40": 0.0,    # Sell after 40 minutes if the profit is not negative
    "30": 0.01,   # Sell after 30 minutes if there is at least 1% profit
    "20": 0.02,   # Sell after 20 minutes if there is at least 2% profit
    "0":  0.04    # Sell immediately if there is at least 4% profit
},
```

Most of the strategy files already include the optimal `minimal_roi` value.
This parameter can be set in either Strategy or Configuration file. If you use it in the configuration file, it will override the
`minimal_roi` value from the strategy file.
If it is not set in either Strategy or Configuration, a default of 1000% `{"0": 10}` is used, and minimal roi is disabled unless your trade generates 1000% profit.

!!! Note "Special case to forcesell after a specific time"
    A special case presents using `"<N>": -1` as ROI. This forces the bot to sell a trade after N Minutes, no matter if it's positive or negative, so represents a time-limited force-sell.

### Understand stoploss

Go to the [stoploss documentation](stoploss.md) for more details.

### Understand trailing stoploss

Go to the [trailing stoploss Documentation](stoploss.md#trailing-stop-loss) for details on trailing stoploss.

### Understand initial_state

The `initial_state` configuration parameter is an optional field that defines the initial application state.
Possible values are `running` or `stopped`. (default=`running`)
If the value is `stopped` the bot has to be started with `/start` first.

### Understand forcebuy_enable

The `forcebuy_enable` configuration parameter enables the usage of forcebuy commands via Telegram.
This is disabled for security reasons by default, and will show a warning message on startup if enabled.
For example, you can send `/forcebuy ETH/BTC` Telegram command when this feature if enabled to the bot,
who then buys the pair and holds it until a regular sell-signal (ROI, stoploss, /forcesell) appears.

This can be dangerous with some strategies, so use with care.

See [the telegram documentation](telegram-usage.md) for details on usage.

### Understand process_throttle_secs

The `process_throttle_secs` configuration parameter is an optional field that defines in seconds how long the bot should wait
before asking the strategy if we should buy or a sell an asset. After each wait period, the strategy is asked again for
every opened trade wether or not we should sell, and for all the remaining pairs (either the dynamic list of pairs or
the static list of pairs) if we should buy.

### Understand order_types

The `order_types` configuration parameter maps actions (`buy`, `sell`, `stoploss`) to order-types (`market`, `limit`, ...) as well as configures stoploss to be on the exchange and defines stoploss on exchange update interval in seconds.

This allows to buy using limit orders, sell using
limit-orders, and create stoplosses using using market orders. It also allows to set the
stoploss "on exchange" which means stoploss order would be placed immediately once
the buy order is fulfilled.
If `stoploss_on_exchange` and `trailing_stop` are both set, then the bot will use `stoploss_on_exchange_interval` to check and update the stoploss on exchange periodically.
`order_types` can be set in the configuration file or in the strategy.
`order_types` set in the configuration file overwrites values set in the strategy as a whole, so you need to configure the whole `order_types` dictionary in one place.

If this is configured, the following 4 values (`buy`, `sell`, `stoploss` and
`stoploss_on_exchange`) need to be present, otherwise the bot will fail to start.

`emergencysell` is an optional value, which defaults to `market` and is used when creating stoploss on exchange orders fails.
The below is the default which is used if this is not configured in either strategy or configuration file.

Since `stoploss_on_exchange` uses limit orders, the exchange needs 2 prices, the stoploss_price and the Limit price.
`stoploss` defines the stop-price - and limit should be slightly below this. This defaults to 0.99 / 1%.
Calculation example: we bought the asset at 100$.
Stop-price is 95$, then limit would be `95 * 0.99 = 94.05$` - so the stoploss will happen between 95$ and 94.05$.

Syntax for Strategy:

```python
order_types = {
    "buy": "limit",
    "sell": "limit",
    "emergencysell": "market",
    "stoploss": "market",
    "stoploss_on_exchange": False,
    "stoploss_on_exchange_interval": 60,
    "stoploss_on_exchange_limit_ratio": 0.99,
}
```

Configuration:

```json
"order_types": {
    "buy": "limit",
    "sell": "limit",
    "emergencysell": "market",
    "stoploss": "market",
    "stoploss_on_exchange": false,
    "stoploss_on_exchange_interval": 60
}
```

!!! Note
    Not all exchanges support "market" orders.
    The following message will be shown if your exchange does not support market orders:
    `"Exchange <yourexchange>  does not support market orders."`

!!! Note
    Stoploss on exchange interval is not mandatory. Do not change its value if you are
    unsure of what you are doing. For more information about how stoploss works please
    refer to [the stoploss documentation](stoploss.md).

!!! Note
    If `stoploss_on_exchange` is enabled and the stoploss is cancelled manually on the exchange, then the bot will create a new order.

!!! Warning "Warning: stoploss_on_exchange failures"
    If stoploss on exchange creation fails for some reason, then an "emergency sell" is initiated. By default, this will sell the asset using a market order. The order-type for the emergency-sell can be changed by setting the `emergencysell` value in the `order_types` dictionary - however this is not advised.

### Understand order_time_in_force

The `order_time_in_force` configuration parameter defines the policy by which the order
is executed on the exchange. Three commonly used time in force are:

**GTC (Good Till Canceled):**

This is most of the time the default time in force. It means the order will remain
on exchange till it is canceled by user. It can be fully or partially fulfilled.
If partially fulfilled, the remaining will stay on the exchange till cancelled.

**FOK (Full Or Kill):**

It means if the order is not executed immediately AND fully then it is canceled by the exchange.

**IOC (Immediate Or Canceled):**

It is the same as FOK (above) except it can be partially fulfilled. The remaining part
is automatically cancelled by the exchange.

The `order_time_in_force` parameter contains a dict with buy and sell time in force policy values.
This can be set in the configuration file or in the strategy.
Values set in the configuration file overwrites values set in the strategy.

The possible values are: `gtc` (default), `fok` or `ioc`.

``` python
"order_time_in_force": {
    "buy": "gtc",
    "sell": "gtc"
},
```

!!! Warning
    This is an ongoing work. For now it is supported only for binance and only for buy orders.
    Please don't change the default value unless you know what you are doing.

### Exchange configuration

Freqtrade is based on [CCXT library](https://github.com/ccxt/ccxt) that supports over 100 cryptocurrency
exchange markets and trading APIs. The complete up-to-date list can be found in the
[CCXT repo homepage](https://github.com/ccxt/ccxt/tree/master/python). However, the bot was tested
with only Bittrex and Binance.

The bot was tested with the following exchanges:

- [Bittrex](https://bittrex.com/): "bittrex"
- [Binance](https://www.binance.com/): "binance"

Feel free to test other exchanges and submit your PR to improve the bot.

#### Sample exchange configuration

A exchange configuration for "binance" would look as follows:

```json
"exchange": {
    "name": "binance",
    "key": "your_exchange_key",
    "secret": "your_exchange_secret",
    "ccxt_config": {"enableRateLimit": true},
    "ccxt_async_config": {
        "enableRateLimit": true,
        "rateLimit": 200
    },
```

This configuration enables binance, as well as rate limiting to avoid bans from the exchange.
`"rateLimit": 200` defines a wait-event of 0.2s between each call. This can also be completely disabled by setting `"enableRateLimit"` to false.

!!! Note
    Optimal settings for rate limiting depend on the exchange and the size of the whitelist, so an ideal parameter will vary on many other settings.
    We try to provide sensible defaults per exchange where possible, if you encounter bans please make sure that `"enableRateLimit"` is enabled and increase the `"rateLimit"` parameter step by step.

#### Advanced Freqtrade Exchange configuration

Advanced options can be configured using the `_ft_has_params` setting, which will override Defaults and exchange-specific behaviours.

Available options are listed in the exchange-class as `_ft_has_default`.

For example, to test the order type `FOK` with Kraken, and modify candle_limit to 200 (so you only get 200 candles per call):

```json
"exchange": {
    "name": "kraken",
    "_ft_has_params": {
        "order_time_in_force": ["gtc", "fok"],
        "ohlcv_candle_limit": 200
        }
```

!!! Warning
    Please make sure to fully understand the impacts of these settings before modifying them.

### What values can be used for fiat_display_currency?

The `fiat_display_currency` configuration parameter sets the base currency to use for the
conversion from coin to fiat in the bot Telegram reports.

The valid values are:

```json
"AUD", "BRL", "CAD", "CHF", "CLP", "CNY", "CZK", "DKK", "EUR", "GBP", "HKD", "HUF", "IDR", "ILS", "INR", "JPY", "KRW", "MXN", "MYR", "NOK", "NZD", "PHP", "PKR", "PLN", "RUB", "SEK", "SGD", "THB", "TRY", "TWD", "ZAR", "USD"
```

In addition to fiat currencies, a range of cryto currencies are supported.

The valid values are:

```json
"BTC", "ETH", "XRP", "LTC", "BCH", "USDT"
```

## Prices used for orders

Prices for regular orders can be controlled via the parameter structures `bid_strategy` for buying and `ask_strategy` for selling.
Prices are always retrieved right before an order is placed, either by querying the exchange tickers or by using the orderbook data.

!!! Note
    Orderbook data used by Freqtrade are the data retrieved from exchange by the ccxt's function `fetch_order_book()`, i.e. are usually data from the L2-aggregated orderbook, while the ticker data are the structures returned by the ccxt's `fetch_ticker()`/`fetch_tickers()` functions. Refer to the ccxt library [documentation](https://github.com/ccxt/ccxt/wiki/Manual#market-data) for more details.

### Buy price

#### Check depth of market

When check depth of market is enabled (`bid_strategy.check_depth_of_market.enabled=True`), the buy signals are filtered based on the orderbook depth (sum of all amounts) for each orderbook side.

Orderbook `bid` (buy) side depth is then divided by the orderbook `ask` (sell) side depth and the resulting delta is compared to the value of the `bid_strategy.check_depth_of_market.bids_to_ask_delta` parameter. The buy order is only executed if the orderbook delta is greater than or equal to the configured delta value.

!!! Note
    A delta value below 1 means that `ask` (sell) orderbook side depth is greater than the depth of the `bid` (buy) orderbook side, while a value greater than 1 means opposite (depth of the buy side is higher than the depth of the sell side).

#### Buy price with Orderbook enabled

When buying with the orderbook enabled (`bid_strategy.use_order_book=True`), Freqtrade fetches the `bid_strategy.order_book_top` entries from the orderbook and then uses the entry specified as `bid_strategy.order_book_top` on the `bid` (buy) side of the orderbook. 1 specifies the topmost entry in the orderbook, while 2 would use the 2nd entry in the orderbook, and so on.

#### Buy price without Orderbook enabled

When not using orderbook (`bid_strategy.use_order_book=False`), Freqtrade uses the best `ask` (sell) price from the ticker if it's below the `last` traded price from the ticker. Otherwise (when the `ask` price is not below the `last` price), it calculates a rate between `ask` and `last` price.

The `bid_strategy.ask_last_balance` configuration parameter controls this. A value of `0.0` will use `ask` price, while `1.0` will use the `last` price and values between those interpolate between ask and last price.

Using `ask` price often guarantees quicker success in the bid, but the bot can also end up paying more than what would have been necessary.

### Sell price

#### Sell price with Orderbook enabled

When selling with the orderbook enabled (`ask_strategy.use_order_book=True`), Freqtrade fetches the `ask_strategy.order_book_max` entries in the orderbook. Then each of the orderbook steps between `ask_strategy.order_book_min` and `ask_strategy.order_book_max` on the `ask` orderbook side are validated for a profitable sell-possibility based on the strategy configuration and the sell order is placed at the first profitable spot.

The idea here is to place the sell order early, to be ahead in the queue.

A fixed slot (mirroring `bid_strategy.order_book_top`) can be defined by setting `ask_strategy.order_book_min` and `ask_strategy.order_book_max` to the same number.

!!! Warning "Orderbook and stoploss_on_exchange"
    Using `ask_strategy.order_book_max` higher than 1 may increase the risk, since an eventual [stoploss on exchange](#understand-order_types) will be needed to be cancelled as soon as the order is placed.

#### Sell price without Orderbook enabled

When not using orderbook (`ask_strategy.use_order_book=False`), the `bid` price from the ticker will be used as the sell price.

## Pairlists

Pairlists define the list of pairs that the bot should trade.
There are [`StaticPairList`](#static-pair-list) and dynamic Whitelists available.

[`PrecisionFilter`](#precision-filter) and [`PriceFilter`](#price-pair-filter) act as filters, removing low-value pairs.

All pairlists can be chained, and a combination of all pairlists will become your new whitelist. Pairlists are executed in the sequence they are configured. You should always configure either `StaticPairList` or `DynamicPairList` as starting pairlists.

Inactive markets and blacklisted pairs are always removed from the resulting `pair_whitelist`.

### Available Pairlists

* [`StaticPairList`](#static-pair-list) (default, if not configured differently)
* [`VolumePairList`](#volume-pair-list)
* [`PrecisionFilter`](#precision-filter)
* [`PriceFilter`](#price-pair-filter)

!!! Tip "Testing pairlists"
    Pairlist configurations can be quite tricky to get right. Best use the [`test-pairlist`](utils.md#test-pairlist) subcommand to test your configuration quickly.

#### Static Pair List

By default, the `StaticPairList` method is used, which uses a statically defined pair whitelist from the configuration. 

It uses configuration from `exchange.pair_whitelist` and `exchange.pair_blacklist`.

```json
"pairlists": [
    {"method": "StaticPairList"}
    ],
```

#### Volume Pair List

`VolumePairList` selects `number_assets` top pairs based on `sort_key`, which can be one of `askVolume`, `bidVolume` and `quoteVolume` and defaults to `quoteVolume`.

`VolumePairList` considers outputs of previous pairlists unless  it's the first configured pairlist, it does not consider `pair_whitelist`, but selects the top assets from all available markets (with matching stake-currency) on the exchange.

`refresh_period` allows setting the period (in seconds), at which the pairlist will be refreshed. Defaults to 1800s (30 minutes).

```json
"pairlists": [{
        "method": "VolumePairList",
        "number_assets": 20,
        "sort_key": "quoteVolume",
        "refresh_period": 1800,
],
```

#### Precision Filter

Filters low-value coins which would not allow setting a stoploss.

#### Price Pair Filter

The `PriceFilter` allows filtering of pairs by price.
Currently, only `low_price_ratio` is implemented, where a raise of 1 price unit (pip) is below the `low_price_ratio` ratio.
This option is disabled by default, and will only apply if set to <> 0.

Calculation example:  
Min price precision is 8 decimals. If price is 0.00000011 - one step would be 0.00000012 - which is almost 10% higher than the previous value. 

These pairs are dangerous since it may be impossible to place the desired stoploss - and often result in high losses.

### Full Pairlist example

The below example blacklists `BNB/BTC`, uses `VolumePairList` with `20` assets, sorting by `quoteVolume` and applies both [`PrecisionFilter`](#precision-filter) and [`PriceFilter`](#price-pair-filter), filtering all assets where 1 priceunit is > 1%.

```json
"exchange": {
    "pair_whitelist": [],
    "pair_blacklist": ["BNB/BTC"]
},
"pairlists": [
    {
        "method": "VolumePairList",
        "number_assets": 20,
        "sort_key": "quoteVolume",
    },
    {"method": "PrecisionFilter"},
    {"method": "PriceFilter", "low_price_ratio": 0.01}
    ],
```

## Switch to Dry-run mode

We recommend starting the bot in the Dry-run mode to see how your bot will
behave and what is the performance of your strategy. In the Dry-run mode the
bot does not engage your money. It only runs a live simulation without
creating trades on the exchange.

1. Edit your `config.json` configuration file.
2. Switch `dry-run` to `true` and specify `db_url` for a persistence database.

```json
"dry_run": true,
"db_url": "sqlite:///tradesv3.dryrun.sqlite",
```

3. Remove your Exchange API key and secret (change them by empty values or fake credentials):

```json
"exchange": {
        "name": "bittrex",
        "key": "key",
        "secret": "secret",
        ...
}
```

Once you will be happy with your bot performance running in the Dry-run mode, you can switch it to production mode.

!!! Note
    A simulated wallet is available during dry-run mode, and will assume a starting capital of `dry_run_wallet` (defaults to 1000).

## Switch to production mode

In production mode, the bot will engage your money. Be careful, since a wrong
strategy can lose all your money. Be aware of what you are doing when
you run it in production mode.

### To switch your bot in production mode

**Edit your `config.json`  file.**

**Switch dry-run to false and don't forget to adapt your database URL if set:**

```json
"dry_run": false,
```

**Insert your Exchange API key (change them by fake api keys):**

```json
"exchange": {
        "name": "bittrex",
        "key": "af8ddd35195e9dc500b9a6f799f6f5c93d89193b",
        "secret": "08a9dc6db3d7b53e1acebd9275677f4b0a04f1a5",
        ...
}
```

!!! Note
    If you have an exchange API key yet, [see our tutorial](installation.md#setup-your-exchange-account).

You should also make sure to read the [Exchanges](exchanges.md) section of the documentation to be aware of potential configuration details specific to your exchange.

### Using proxy with Freqtrade

To use a proxy with freqtrade, add the kwarg `"aiohttp_trust_env"=true` to the `"ccxt_async_kwargs"` dict in the exchange section of the configuration.

An example for this can be found in `config_full.json.example`

``` json
"ccxt_async_config": {
    "aiohttp_trust_env": true
}
```

Then, export your proxy settings using the variables `"HTTP_PROXY"` and `"HTTPS_PROXY"` set to the appropriate values

``` bash
export HTTP_PROXY="http://addr:port"
export HTTPS_PROXY="http://addr:port"
freqtrade
```

## Embedding Strategies

FreqTrade provides you with with an easy way to embed the strategy into your configuration file.
This is done by utilizing BASE64 encoding and providing this string at the strategy configuration field,
in your chosen config file.

### Encoding a string as BASE64

This is a quick example, how to generate the BASE64 string in python

```python
from base64 import urlsafe_b64encode

with open(file, 'r') as f:
    content = f.read()
content = urlsafe_b64encode(content.encode('utf-8'))
```

The variable 'content', will contain the strategy file in a BASE64 encoded form. Which can now be set in your configurations file as following

```json
"strategy": "NameOfStrategy:BASE64String"
```

Please ensure that 'NameOfStrategy' is identical to the strategy name!

## Next step

Now you have configured your config.json, the next step is to [start your bot](bot-usage.md).<|MERGE_RESOLUTION|>--- conflicted
+++ resolved
@@ -55,25 +55,14 @@
 | `trailing_stop_positive` | Changes stoploss once profit has been reached. More details in the [stoploss documentation](stoploss.md). [Strategy Override](#parameters-in-the-strategy). <br> ***Datatype:*** *Float*
 | `trailing_stop_positive_offset` | Offset on when to apply `trailing_stop_positive`. Percentage value which should be positive. More details in the [stoploss documentation](stoploss.md). [Strategy Override](#parameters-in-the-strategy). <br>*Defaults to `0.0` (no offset).* <br> ***Datatype:*** *Float*
 | `trailing_only_offset_is_reached` | Only apply trailing stoploss when the offset is reached. [stoploss documentation](stoploss.md). [Strategy Override](#parameters-in-the-strategy). <br>*Defaults to `false`.*  <br> ***Datatype:*** *Boolean*
-<<<<<<< HEAD
-| `unfilledtimeout.buy` | **Required.** How long (in minutes) the bot will wait for an unfilled buy order to complete, after which the order will be cancelled.  <br> ***Datatype:*** *Integer*
-| `unfilledtimeout.sell` | **Required.** How long (in minutes) the bot will wait for an unfilled sell order to complete, after which the order will be cancelled. <br> ***Datatype:*** *Integer*
+| `unfilledtimeout.buy` | **Required.** How long (in minutes) the bot will wait for an unfilled buy order to complete, after which the order will be cancelled. [Strategy Override](#parameters-in-the-strategy).<br> ***Datatype:*** *Integer*
+| `unfilledtimeout.sell` | **Required.** How long (in minutes) the bot will wait for an unfilled sell order to complete, after which the order will be cancelled. [Strategy Override](#parameters-in-the-strategy).<br> ***Datatype:*** *Integer*
 | `bid_strategy.ask_last_balance` | **Required.** Set the bidding price. More information [below](#buy-price-without-orderbook). 
 | `bid_strategy.use_order_book` | Enable buying using the rates in [Order Book Bids](#buy-price-with-orderbook-enabled). <br> ***Datatype:*** *Boolean*
 | `bid_strategy.order_book_top` | Bot will use the top N rate in Order Book Bids to buy. I.e. a value of 2 will allow the bot to pick the 2nd bid rate in [Order Book Bids](#buy-price-with-orderbook-enabled). <br>*Defaults to `1`.*  <br> ***Datatype:*** *Positive Integer*
 | `bid_strategy. check_depth_of_market.enabled` | Do not buy if the difference of buy orders and sell orders is met in Order Book. [Check market depth](#check-depth-of-market). <br>*Defaults to `false`.* <br> ***Datatype:*** *Boolean*
 | `bid_strategy. check_depth_of_market.bids_to_ask_delta` | The difference ratio of buy orders and sell orders found in Order Book. A value below 1 means sell order size is greater, while value greater than 1 means buy order size is higher. [Check market depth](#check-depth-of-market) <br> *Defaults to `0`.*  <br> ***Datatype:*** *Float (as ratio)*
 | `ask_strategy.use_order_book` | Enable selling of open trades using [Order Book Asks](#sell-price-with-orderbook-enabled). <br> ***Datatype:*** *Boolean*
-=======
-| `unfilledtimeout.buy` | **Required.** How long (in minutes) the bot will wait for an unfilled buy order to complete, after which the order will be cancelled. [Strategy Override](#parameters-in-the-strategy).<br> ***Datatype:*** *Integer*
-| `unfilledtimeout.sell` | **Required.** How long (in minutes) the bot will wait for an unfilled sell order to complete, after which the order will be cancelled. [Strategy Override](#parameters-in-the-strategy).<br> ***Datatype:*** *Integer*
-| `bid_strategy.ask_last_balance` | **Required.** Set the bidding price. More information [below](#understand-ask_last_balance). 
-| `bid_strategy.use_order_book` | Enable buying using the rates in Order Book Bids. <br> ***Datatype:*** *Boolean*
-| `bid_strategy.order_book_top` | Bot will use the top N rate in Order Book Bids. I.e. a value of 2 will allow the bot to pick the 2nd bid rate in Order Book Bids.  *Defaults to `1`.*  <br> ***Datatype:*** *Positive Integer*
-| `bid_strategy. check_depth_of_market.enabled` | Do not buy if the difference of buy orders and sell orders is met in Order Book. <br>*Defaults to `false`.* <br> ***Datatype:*** *Boolean*
-| `bid_strategy. check_depth_of_market.bids_to_ask_delta` | The % difference of buy orders and sell orders found in Order Book. A value lesser than 1 means sell orders is greater, while value greater than 1 means buy orders is higher.  *Defaults to `0`.*  <br> ***Datatype:*** *Float (as ratio)*
-| `ask_strategy.use_order_book` | Enable selling of open trades using Order Book Asks. <br> ***Datatype:*** *Boolean*
->>>>>>> 20b52fce
 | `ask_strategy.order_book_min` | Bot will scan from the top min to max Order Book Asks searching for a profitable rate. <br>*Defaults to `1`.* <br> ***Datatype:*** *Positive Integer*
 | `ask_strategy.order_book_max` | Bot will scan from the top min to max Order Book Asks searching for a profitable rate. <br>*Defaults to `1`.* <br> ***Datatype:*** *Positive Integer*
 | `ask_strategy.use_sell_signal` | Use sell signals produced by the strategy in addition to the `minimal_roi`. [Strategy Override](#parameters-in-the-strategy). <br>*Defaults to `true`.* <br> ***Datatype:*** *Boolean*
