# pragma pylint: disable=missing-docstring, C0103
# pragma pylint: disable=protected-access, unused-argument, invalid-name
# pragma pylint: disable=too-many-lines, too-many-arguments

import logging
import re
from datetime import datetime, timedelta, timezone
from functools import reduce
from random import choice, randint
from string import ascii_uppercase
from unittest.mock import ANY, MagicMock

import arrow
import pytest
from telegram import Chat, Message, ReplyKeyboardMarkup, Update
from telegram.error import BadRequest, NetworkError, TelegramError

from freqtrade import __version__
from freqtrade.constants import CANCEL_REASON
from freqtrade.edge import PairInfo
from freqtrade.enums import RPCMessageType, RunMode, SellType, SignalDirection, State
from freqtrade.exceptions import OperationalException
from freqtrade.freqtradebot import FreqtradeBot
from freqtrade.loggers import setup_logging
from freqtrade.persistence import PairLocks, Trade
from freqtrade.persistence.models import Order
from freqtrade.rpc import RPC
from freqtrade.rpc.rpc import RPCException
from freqtrade.rpc.telegram import Telegram, authorized_only
from tests.conftest import (CURRENT_TEST_STRATEGY, create_mock_trades, get_patched_freqtradebot,
                            log_has, log_has_re, patch_exchange, patch_get_signal, patch_whitelist)


class DummyCls(Telegram):
    """
    Dummy class for testing the Telegram @authorized_only decorator
    """

    def __init__(self, rpc: RPC, config) -> None:
        super().__init__(rpc, config)
        self.state = {'called': False}

    def _init(self):
        pass

    @authorized_only
    def dummy_handler(self, *args, **kwargs) -> None:
        """
        Fake method that only change the state of the object
        """
        self.state['called'] = True

    @authorized_only
    def dummy_exception(self, *args, **kwargs) -> None:
        """
        Fake method that throw an exception
        """
        raise Exception('test')


def get_telegram_testobject(mocker, default_conf, mock=True, ftbot=None):
    msg_mock = MagicMock()
    if mock:
        mocker.patch.multiple(
            'freqtrade.rpc.telegram.Telegram',
            _init=MagicMock(),
            _send_msg=msg_mock
        )
    if not ftbot:
        ftbot = get_patched_freqtradebot(mocker, default_conf)
    rpc = RPC(ftbot)
    telegram = Telegram(rpc, default_conf)

    return telegram, ftbot, msg_mock


def test_telegram__init__(default_conf, mocker) -> None:
    mocker.patch('freqtrade.rpc.telegram.Updater', MagicMock())
    mocker.patch('freqtrade.rpc.telegram.Telegram._init', MagicMock())

    telegram, _, _ = get_telegram_testobject(mocker, default_conf)
    assert telegram._config == default_conf


def test_telegram_init(default_conf, mocker, caplog) -> None:
    start_polling = MagicMock()
    mocker.patch('freqtrade.rpc.telegram.Updater', MagicMock(return_value=start_polling))

    get_telegram_testobject(mocker, default_conf, mock=False)
    assert start_polling.call_count == 0

    # number of handles registered
    assert start_polling.dispatcher.add_handler.call_count > 0
    assert start_polling.start_polling.call_count == 1

    message_str = ("rpc.telegram is listening for following commands: [['status'], ['profit'], "
                   "['balance'], ['start'], ['stop'], "
                   "['forcesell', 'forceexit'], ['forcebuy', 'forcelong'], ['forceshort'], "
                   "['trades'], ['delete'], ['performance'], "
                   "['buys', 'entries'], ['sells'], ['mix_tags'], "
                   "['stats'], ['daily'], ['weekly'], ['monthly'], "
                   "['count'], ['locks'], ['unlock', 'delete_locks'], "
                   "['reload_config', 'reload_conf'], ['show_config', 'show_conf'], "
                   "['stopbuy'], ['whitelist'], ['blacklist'], ['blacklist_delete', 'bl_delete'], "
                   "['logs'], ['edge'], ['health'], ['help'], ['version']"
                   "]")

    assert log_has(message_str, caplog)


def test_cleanup(default_conf, mocker, ) -> None:
    updater_mock = MagicMock()
    updater_mock.stop = MagicMock()
    mocker.patch('freqtrade.rpc.telegram.Updater', updater_mock)

    telegram, _, _ = get_telegram_testobject(mocker, default_conf, mock=False)
    telegram.cleanup()
    assert telegram._updater.stop.call_count == 1


def test_authorized_only(default_conf, mocker, caplog, update) -> None:
    patch_exchange(mocker)
    caplog.set_level(logging.DEBUG)
    default_conf['telegram']['enabled'] = False
    bot = FreqtradeBot(default_conf)
    rpc = RPC(bot)
    dummy = DummyCls(rpc, default_conf)

    patch_get_signal(bot)
    dummy.dummy_handler(update=update, context=MagicMock())
    assert dummy.state['called'] is True
    assert log_has('Executing handler: dummy_handler for chat_id: 0', caplog)
    assert not log_has('Rejected unauthorized message from: 0', caplog)
    assert not log_has('Exception occurred within Telegram module', caplog)


def test_authorized_only_unauthorized(default_conf, mocker, caplog) -> None:
    patch_exchange(mocker)
    caplog.set_level(logging.DEBUG)
    chat = Chat(0xdeadbeef, 0)
    update = Update(randint(1, 100))
    update.message = Message(randint(1, 100), datetime.utcnow(), chat)

    default_conf['telegram']['enabled'] = False
    bot = FreqtradeBot(default_conf)
    rpc = RPC(bot)
    dummy = DummyCls(rpc, default_conf)

    patch_get_signal(bot)
    dummy.dummy_handler(update=update, context=MagicMock())
    assert dummy.state['called'] is False
    assert not log_has('Executing handler: dummy_handler for chat_id: 3735928559', caplog)
    assert log_has('Rejected unauthorized message from: 3735928559', caplog)
    assert not log_has('Exception occurred within Telegram module', caplog)


def test_authorized_only_exception(default_conf, mocker, caplog, update) -> None:
    patch_exchange(mocker)

    default_conf['telegram']['enabled'] = False

    bot = FreqtradeBot(default_conf)
    rpc = RPC(bot)
    dummy = DummyCls(rpc, default_conf)
    patch_get_signal(bot)

    dummy.dummy_exception(update=update, context=MagicMock())
    assert dummy.state['called'] is False
    assert not log_has('Executing handler: dummy_handler for chat_id: 0', caplog)
    assert not log_has('Rejected unauthorized message from: 0', caplog)
    assert log_has('Exception occurred within Telegram module', caplog)


def test_telegram_status(default_conf, update, mocker) -> None:
    update.message.chat.id = "123"
    default_conf['telegram']['enabled'] = False
    default_conf['telegram']['chat_id'] = "123"

    status_table = MagicMock()
    mocker.patch('freqtrade.rpc.telegram.Telegram._status_table', status_table)

    mocker.patch.multiple(
        'freqtrade.rpc.rpc.RPC',
        _rpc_trade_status=MagicMock(return_value=[{
            'trade_id': 1,
            'pair': 'ETH/BTC',
            'base_currency': 'BTC',
            'open_date': arrow.utcnow(),
            'close_date': None,
            'open_rate': 1.099e-05,
            'close_rate': None,
            'current_rate': 1.098e-05,
            'amount': 90.99181074,
            'stake_amount': 90.99181074,
            'buy_tag': None,
            'enter_tag': None,
            'close_profit_ratio': None,
            'profit': -0.0059,
            'profit_ratio': -0.0059,
            'initial_stop_loss_abs': 1.098e-05,
            'stop_loss_abs': 1.099e-05,
            'sell_order_status': None,
            'initial_stop_loss_ratio': -0.0005,
            'stoploss_current_dist': 1e-08,
            'stoploss_current_dist_ratio': -0.0002,
            'stop_loss_ratio': -0.0001,
            'open_order': '(limit buy rem=0.00000000)',
            'is_open': True,
<<<<<<< HEAD
            'is_short': False,
            'filled_entry_orders': [],
=======
            'orders': []
>>>>>>> c0e12d63
        }]),
    )

    telegram, _, msg_mock = get_telegram_testobject(mocker, default_conf)

    telegram._status(update=update, context=MagicMock())
    assert msg_mock.call_count == 1

    context = MagicMock()
    # /status table
    context.args = ["table"]
    telegram._status(update=update, context=context)
    assert status_table.call_count == 1


@pytest.mark.usefixtures("init_persistence")
def test_telegram_status_multi_entry(default_conf, update, mocker, fee) -> None:
    update.message.chat.id = "123"
    default_conf['telegram']['enabled'] = False
    default_conf['telegram']['chat_id'] = "123"
    default_conf['position_adjustment_enable'] = True
    mocker.patch.multiple(
        'freqtrade.exchange.Exchange',
        fetch_order=MagicMock(return_value=None),
        get_rate=MagicMock(return_value=0.22),
    )

    telegram, _, msg_mock = get_telegram_testobject(mocker, default_conf)

    create_mock_trades(fee)
    trades = Trade.get_open_trades()
    trade = trades[0]
    # Average may be empty on some exchanges
    trade.orders[0].average = 0
    trade.orders.append(Order(
        order_id='5412vbb',
        ft_order_side='buy',
        ft_pair=trade.pair,
        ft_is_open=False,
        status="closed",
        symbol=trade.pair,
        order_type="market",
        side="buy",
        price=trade.open_rate * 0.95,
        average=0,
        filled=trade.amount,
        remaining=0,
        cost=trade.amount,
        order_date=trade.open_date,
        order_filled_date=trade.open_date,
    )
    )
    trade.recalc_trade_from_orders()
    Trade.commit()

    telegram._status(update=update, context=MagicMock())
    assert msg_mock.call_count == 4
    msg = msg_mock.call_args_list[0][0][0]
    assert re.search(r'Number of Entries.*2', msg)
    assert re.search(r'Average Entry Price', msg)
    assert re.search(r'Order filled at', msg)
    assert re.search(r'Close Date:', msg) is None
    assert re.search(r'Close Profit:', msg) is None


@pytest.mark.usefixtures("init_persistence")
def test_telegram_status_closed_trade(default_conf, update, mocker, fee) -> None:
    update.message.chat.id = "123"
    default_conf['telegram']['enabled'] = False
    default_conf['telegram']['chat_id'] = "123"
    default_conf['position_adjustment_enable'] = True
    mocker.patch.multiple(
        'freqtrade.exchange.Exchange',
        fetch_order=MagicMock(return_value=None),
        get_rate=MagicMock(return_value=0.22),
    )

    telegram, _, msg_mock = get_telegram_testobject(mocker, default_conf)

    create_mock_trades(fee)
    trades = Trade.get_trades([Trade.is_open.is_(False)])
    trade = trades[0]
    context = MagicMock()
    context.args = [str(trade.id)]
    telegram._status(update=update, context=context)
    assert msg_mock.call_count == 1
    msg = msg_mock.call_args_list[0][0][0]
    assert re.search(r'Close Date:', msg)
    assert re.search(r'Close Profit:', msg)


def test_status_handle(default_conf, update, ticker, fee, mocker) -> None:
    default_conf['max_open_trades'] = 3
    mocker.patch.multiple(
        'freqtrade.exchange.Exchange',
        fetch_ticker=ticker,
        get_fee=fee,
        _is_dry_limit_order_filled=MagicMock(return_value=True),
    )
    status_table = MagicMock()
    mocker.patch.multiple(
        'freqtrade.rpc.telegram.Telegram',
        _status_table=status_table,
    )

    telegram, freqtradebot, msg_mock = get_telegram_testobject(mocker, default_conf)

    patch_get_signal(freqtradebot)

    freqtradebot.state = State.STOPPED
    # Status is also enabled when stopped
    telegram._status(update=update, context=MagicMock())
    assert msg_mock.call_count == 1
    assert 'no active trade' in msg_mock.call_args_list[0][0][0]
    msg_mock.reset_mock()

    freqtradebot.state = State.RUNNING
    telegram._status(update=update, context=MagicMock())
    assert msg_mock.call_count == 1
    assert 'no active trade' in msg_mock.call_args_list[0][0][0]
    msg_mock.reset_mock()

    # Create some test data
    freqtradebot.enter_positions()
    # Trigger status while we have a fulfilled order for the open trade
    telegram._status(update=update, context=MagicMock())

    # close_rate should not be included in the message as the trade is not closed
    # and no line should be empty
    lines = msg_mock.call_args_list[0][0][0].split('\n')
    assert '' not in lines
    assert 'Close Rate' not in ''.join(lines)
    assert 'Close Profit' not in ''.join(lines)

    assert msg_mock.call_count == 3
    assert 'ETH/BTC' in msg_mock.call_args_list[0][0][0]
    assert 'LTC/BTC' in msg_mock.call_args_list[1][0][0]

    msg_mock.reset_mock()
    context = MagicMock()
    context.args = ["2", "3"]

    telegram._status(update=update, context=context)

    lines = msg_mock.call_args_list[0][0][0].split('\n')
    assert '' not in lines
    assert 'Close Rate' not in ''.join(lines)
    assert 'Close Profit' not in ''.join(lines)

    assert msg_mock.call_count == 2
    assert 'LTC/BTC' in msg_mock.call_args_list[0][0][0]


def test_status_table_handle(default_conf, update, ticker, fee, mocker) -> None:
    mocker.patch.multiple(
        'freqtrade.exchange.Exchange',
        fetch_ticker=ticker,
        get_fee=fee,
    )

    default_conf['stake_amount'] = 15.0

    telegram, freqtradebot, msg_mock = get_telegram_testobject(mocker, default_conf)

    patch_get_signal(freqtradebot)

    freqtradebot.state = State.STOPPED
    # Status table is also enabled when stopped
    telegram._status_table(update=update, context=MagicMock())
    assert msg_mock.call_count == 1
    assert 'no active trade' in msg_mock.call_args_list[0][0][0]
    msg_mock.reset_mock()

    freqtradebot.state = State.RUNNING
    telegram._status_table(update=update, context=MagicMock())
    assert msg_mock.call_count == 1
    assert 'no active trade' in msg_mock.call_args_list[0][0][0]
    msg_mock.reset_mock()

    # Create some test data
    freqtradebot.enter_positions()

    telegram._status_table(update=update, context=MagicMock())

    text = re.sub('</?pre>', '', msg_mock.call_args_list[-1][0][0])
    line = text.split("\n")
    fields = re.sub('[ ]+', ' ', line[2].strip()).split(' ')

    assert int(fields[0]) == 1
    assert 'L' in fields[1]
    assert 'ETH/BTC' in fields[2]
    assert msg_mock.call_count == 1


def test_daily_handle(default_conf, update, ticker, limit_buy_order, fee,
                      limit_sell_order, mocker) -> None:
    default_conf['max_open_trades'] = 1
    mocker.patch(
        'freqtrade.rpc.rpc.CryptoToFiatConverter._find_price',
        return_value=15000.0
    )
    mocker.patch.multiple(
        'freqtrade.exchange.Exchange',
        fetch_ticker=ticker,
        get_fee=fee,
    )

    telegram, freqtradebot, msg_mock = get_telegram_testobject(mocker, default_conf)

    patch_get_signal(freqtradebot)

    # Create some test data
    freqtradebot.enter_positions()
    trade = Trade.query.first()
    assert trade

    # Simulate fulfilled LIMIT_BUY order for trade
    oobj = Order.parse_from_ccxt_object(limit_buy_order, limit_buy_order['symbol'], 'buy')
    trade.update_trade(oobj)

    # Simulate fulfilled LIMIT_SELL order for trade
    oobjs = Order.parse_from_ccxt_object(limit_sell_order, limit_sell_order['symbol'], 'sell')
    trade.update_trade(oobjs)

    trade.close_date = datetime.utcnow()
    trade.is_open = False

    # Try valid data
    # /daily 2
    context = MagicMock()
    context.args = ["2"]
    telegram._daily(update=update, context=context)
    assert msg_mock.call_count == 1
    assert "Daily Profit over the last 2 days</b>:" in msg_mock.call_args_list[0][0][0]
    assert 'Day ' in msg_mock.call_args_list[0][0][0]
    assert str(datetime.utcnow().date()) in msg_mock.call_args_list[0][0][0]
    assert str('  0.00006217 BTC') in msg_mock.call_args_list[0][0][0]
    assert str('  0.933 USD') in msg_mock.call_args_list[0][0][0]
    assert str('  1 trade') in msg_mock.call_args_list[0][0][0]
    assert str('  0 trade') in msg_mock.call_args_list[0][0][0]

    # Reset msg_mock
    msg_mock.reset_mock()
    context.args = []
    telegram._daily(update=update, context=context)
    assert msg_mock.call_count == 1
    assert "Daily Profit over the last 7 days</b>:" in msg_mock.call_args_list[0][0][0]
    assert str(datetime.utcnow().date()) in msg_mock.call_args_list[0][0][0]
    assert str('  0.00006217 BTC') in msg_mock.call_args_list[0][0][0]
    assert str('  0.933 USD') in msg_mock.call_args_list[0][0][0]
    assert str('  1 trade') in msg_mock.call_args_list[0][0][0]
    assert str('  0 trade') in msg_mock.call_args_list[0][0][0]

    # Reset msg_mock
    msg_mock.reset_mock()
    freqtradebot.config['max_open_trades'] = 2
    # Add two other trades
    n = freqtradebot.enter_positions()
    assert n == 2

    trades = Trade.query.all()
    for trade in trades:
        trade.update_trade(oobj)
        trade.update_trade(oobjs)
        trade.close_date = datetime.utcnow()
        trade.is_open = False

    # /daily 1
    context = MagicMock()
    context.args = ["1"]
    telegram._daily(update=update, context=context)
    assert str('  0.00018651 BTC') in msg_mock.call_args_list[0][0][0]
    assert str('  2.798 USD') in msg_mock.call_args_list[0][0][0]
    assert str('  3 trades') in msg_mock.call_args_list[0][0][0]


def test_daily_wrong_input(default_conf, update, ticker, mocker) -> None:
    mocker.patch.multiple(
        'freqtrade.exchange.Exchange',
        fetch_ticker=ticker
    )

    telegram, freqtradebot, msg_mock = get_telegram_testobject(mocker, default_conf)
    patch_get_signal(freqtradebot)

    # Try invalid data
    msg_mock.reset_mock()
    freqtradebot.state = State.RUNNING
    # /daily -2
    context = MagicMock()
    context.args = ["-2"]
    telegram._daily(update=update, context=context)
    assert msg_mock.call_count == 1
    assert 'must be an integer greater than 0' in msg_mock.call_args_list[0][0][0]

    # Try invalid data
    msg_mock.reset_mock()
    freqtradebot.state = State.RUNNING
    # /daily today
    context = MagicMock()
    context.args = ["today"]
    telegram._daily(update=update, context=context)
    assert str('Daily Profit over the last 7 days</b>:') in msg_mock.call_args_list[0][0][0]


def test_weekly_handle(default_conf, update, ticker, limit_buy_order, fee,
                       limit_sell_order, mocker) -> None:
    default_conf['max_open_trades'] = 1
    mocker.patch(
        'freqtrade.rpc.rpc.CryptoToFiatConverter._find_price',
        return_value=15000.0
    )
    mocker.patch.multiple(
        'freqtrade.exchange.Exchange',
        fetch_ticker=ticker,
        get_fee=fee,
    )

    telegram, freqtradebot, msg_mock = get_telegram_testobject(mocker, default_conf)

    patch_get_signal(freqtradebot)

    # Create some test data
    freqtradebot.enter_positions()
    trade = Trade.query.first()
    assert trade

    # Simulate fulfilled LIMIT_BUY order for trade
    oobj = Order.parse_from_ccxt_object(limit_buy_order, limit_buy_order['symbol'], 'buy')
    trade.update_trade(oobj)

    # Simulate fulfilled LIMIT_SELL order for trade
    oobjs = Order.parse_from_ccxt_object(limit_sell_order, limit_sell_order['symbol'], 'sell')
    trade.update_trade(oobjs)

    trade.close_date = datetime.utcnow()
    trade.is_open = False

    # Try valid data
    # /weekly 2
    context = MagicMock()
    context.args = ["2"]
    telegram._weekly(update=update, context=context)
    assert msg_mock.call_count == 1
    assert "Weekly Profit over the last 2 weeks (starting from Monday)</b>:" \
           in msg_mock.call_args_list[0][0][0]
    assert 'Monday ' in msg_mock.call_args_list[0][0][0]
    today = datetime.utcnow().date()
    first_iso_day_of_current_week = today - timedelta(days=today.weekday())
    assert str(first_iso_day_of_current_week) in msg_mock.call_args_list[0][0][0]
    assert str('  0.00006217 BTC') in msg_mock.call_args_list[0][0][0]
    assert str('  0.933 USD') in msg_mock.call_args_list[0][0][0]
    assert str('  1 trade') in msg_mock.call_args_list[0][0][0]
    assert str('  0 trade') in msg_mock.call_args_list[0][0][0]

    # Reset msg_mock
    msg_mock.reset_mock()
    context.args = []
    telegram._weekly(update=update, context=context)
    assert msg_mock.call_count == 1
    assert "Weekly Profit over the last 8 weeks (starting from Monday)</b>:" \
           in msg_mock.call_args_list[0][0][0]
    assert 'Weekly' in msg_mock.call_args_list[0][0][0]
    assert str('  0.00006217 BTC') in msg_mock.call_args_list[0][0][0]
    assert str('  0.933 USD') in msg_mock.call_args_list[0][0][0]
    assert str('  1 trade') in msg_mock.call_args_list[0][0][0]
    assert str('  0 trade') in msg_mock.call_args_list[0][0][0]

    # Reset msg_mock
    msg_mock.reset_mock()
    freqtradebot.config['max_open_trades'] = 2
    # Add two other trades
    n = freqtradebot.enter_positions()
    assert n == 2

    trades = Trade.query.all()
    for trade in trades:
        trade.update_trade(oobj)
        trade.update_trade(oobjs)
        trade.close_date = datetime.utcnow()
        trade.is_open = False

    # /weekly 1
    # By default, the 8 previous weeks are shown
    # So the previous modified trade should be excluded from the stats
    context = MagicMock()
    context.args = ["1"]
    telegram._weekly(update=update, context=context)
    assert str('  0.00018651 BTC') in msg_mock.call_args_list[0][0][0]
    assert str('  2.798 USD') in msg_mock.call_args_list[0][0][0]
    assert str('  3 trades') in msg_mock.call_args_list[0][0][0]


def test_weekly_wrong_input(default_conf, update, ticker, mocker) -> None:
    mocker.patch.multiple(
        'freqtrade.exchange.Exchange',
        fetch_ticker=ticker
    )

    telegram, freqtradebot, msg_mock = get_telegram_testobject(mocker, default_conf)
    patch_get_signal(freqtradebot)

    # Try invalid data
    msg_mock.reset_mock()
    freqtradebot.state = State.RUNNING
    # /weekly -3
    context = MagicMock()
    context.args = ["-3"]
    telegram._weekly(update=update, context=context)
    assert msg_mock.call_count == 1
    assert 'must be an integer greater than 0' in msg_mock.call_args_list[0][0][0]

    # Try invalid data
    msg_mock.reset_mock()
    freqtradebot.state = State.RUNNING
    # /weekly this week
    context = MagicMock()
    context.args = ["this week"]
    telegram._weekly(update=update, context=context)
    assert str('Weekly Profit over the last 8 weeks (starting from Monday)</b>:') \
           in msg_mock.call_args_list[0][0][0]


def test_monthly_handle(default_conf, update, ticker, limit_buy_order, fee,
                        limit_sell_order, mocker) -> None:
    default_conf['max_open_trades'] = 1
    mocker.patch(
        'freqtrade.rpc.rpc.CryptoToFiatConverter._find_price',
        return_value=15000.0
    )
    mocker.patch.multiple(
        'freqtrade.exchange.Exchange',
        fetch_ticker=ticker,
        get_fee=fee,
    )

    telegram, freqtradebot, msg_mock = get_telegram_testobject(mocker, default_conf)

    patch_get_signal(freqtradebot)

    # Create some test data
    freqtradebot.enter_positions()
    trade = Trade.query.first()
    assert trade

    # Simulate fulfilled LIMIT_BUY order for trade
    oobj = Order.parse_from_ccxt_object(limit_buy_order, limit_buy_order['symbol'], 'buy')
    trade.update_trade(oobj)

    # Simulate fulfilled LIMIT_SELL order for trade
    oobjs = Order.parse_from_ccxt_object(limit_sell_order, limit_sell_order['symbol'], 'sell')
    trade.update_trade(oobjs)

    trade.close_date = datetime.utcnow()
    trade.is_open = False

    # Try valid data
    # /monthly 2
    context = MagicMock()
    context.args = ["2"]
    telegram._monthly(update=update, context=context)
    assert msg_mock.call_count == 1
    assert 'Monthly Profit over the last 2 months</b>:' in msg_mock.call_args_list[0][0][0]
    assert 'Month ' in msg_mock.call_args_list[0][0][0]
    today = datetime.utcnow().date()
    current_month = f"{today.year}-{today.month:02} "
    assert current_month in msg_mock.call_args_list[0][0][0]
    assert str('  0.00006217 BTC') in msg_mock.call_args_list[0][0][0]
    assert str('  0.933 USD') in msg_mock.call_args_list[0][0][0]
    assert str('  1 trade') in msg_mock.call_args_list[0][0][0]
    assert str('  0 trade') in msg_mock.call_args_list[0][0][0]

    # Reset msg_mock
    msg_mock.reset_mock()
    context.args = []
    telegram._monthly(update=update, context=context)
    assert msg_mock.call_count == 1
    # Default to 6 months
    assert 'Monthly Profit over the last 6 months</b>:' in msg_mock.call_args_list[0][0][0]
    assert 'Month ' in msg_mock.call_args_list[0][0][0]
    assert current_month in msg_mock.call_args_list[0][0][0]
    assert str('  0.00006217 BTC') in msg_mock.call_args_list[0][0][0]
    assert str('  0.933 USD') in msg_mock.call_args_list[0][0][0]
    assert str('  1 trade') in msg_mock.call_args_list[0][0][0]
    assert str('  0 trade') in msg_mock.call_args_list[0][0][0]

    # Reset msg_mock
    msg_mock.reset_mock()
    freqtradebot.config['max_open_trades'] = 2
    # Add two other trades
    n = freqtradebot.enter_positions()
    assert n == 2

    trades = Trade.query.all()
    for trade in trades:
        trade.update_trade(oobj)
        trade.update_trade(oobjs)
        trade.close_date = datetime.utcnow()
        trade.is_open = False

    # /monthly 12
    context = MagicMock()
    context.args = ["12"]
    telegram._monthly(update=update, context=context)
    assert msg_mock.call_count == 1
    assert 'Monthly Profit over the last 12 months</b>:' in msg_mock.call_args_list[0][0][0]
    assert str('  0.00018651 BTC') in msg_mock.call_args_list[0][0][0]
    assert str('  2.798 USD') in msg_mock.call_args_list[0][0][0]
    assert str('  3 trades') in msg_mock.call_args_list[0][0][0]

    # The one-digit months should contain a zero, Eg: September 2021 = "2021-09"
    # Since we loaded the last 12 months, any month should appear
    assert str('-09') in msg_mock.call_args_list[0][0][0]


def test_monthly_wrong_input(default_conf, update, ticker, mocker) -> None:
    mocker.patch.multiple(
        'freqtrade.exchange.Exchange',
        fetch_ticker=ticker
    )

    telegram, freqtradebot, msg_mock = get_telegram_testobject(mocker, default_conf)
    patch_get_signal(freqtradebot)

    # Try invalid data
    msg_mock.reset_mock()
    freqtradebot.state = State.RUNNING
    # /monthly -3
    context = MagicMock()
    context.args = ["-3"]
    telegram._monthly(update=update, context=context)
    assert msg_mock.call_count == 1
    assert 'must be an integer greater than 0' in msg_mock.call_args_list[0][0][0]

    # Try invalid data
    msg_mock.reset_mock()
    freqtradebot.state = State.RUNNING
    # /monthly february
    context = MagicMock()
    context.args = ["february"]
    telegram._monthly(update=update, context=context)
    assert str('Monthly Profit over the last 6 months</b>:') in msg_mock.call_args_list[0][0][0]


def test_profit_handle(default_conf, update, ticker, ticker_sell_up, fee,
                       limit_buy_order, limit_sell_order, mocker) -> None:
    mocker.patch('freqtrade.rpc.rpc.CryptoToFiatConverter._find_price', return_value=15000.0)
    mocker.patch.multiple(
        'freqtrade.exchange.Exchange',
        fetch_ticker=ticker,
        get_fee=fee,
    )

    telegram, freqtradebot, msg_mock = get_telegram_testobject(mocker, default_conf)
    patch_get_signal(freqtradebot)

    telegram._profit(update=update, context=MagicMock())
    assert msg_mock.call_count == 1
    assert 'No trades yet.' in msg_mock.call_args_list[0][0][0]
    msg_mock.reset_mock()

    # Create some test data
    freqtradebot.enter_positions()
    trade = Trade.query.first()

    # Simulate fulfilled LIMIT_BUY order for trade
    oobj = Order.parse_from_ccxt_object(limit_buy_order, limit_buy_order['symbol'], 'buy')
    trade.update_trade(oobj)

    context = MagicMock()
    # Test with invalid 2nd argument (should silently pass)
    context.args = ["aaa"]
    telegram._profit(update=update, context=context)
    assert msg_mock.call_count == 1
    assert 'No closed trade' in msg_mock.call_args_list[-1][0][0]
    assert '*ROI:* All trades' in msg_mock.call_args_list[-1][0][0]
    mocker.patch('freqtrade.wallets.Wallets.get_starting_balance', return_value=0.01)
    assert ('∙ `-0.000005 BTC (-0.50%) (-0.0 \N{GREEK CAPITAL LETTER SIGMA}%)`'
            in msg_mock.call_args_list[-1][0][0])
    msg_mock.reset_mock()

    # Update the ticker with a market going up
    mocker.patch('freqtrade.exchange.Exchange.fetch_ticker', ticker_sell_up)
    # Simulate fulfilled LIMIT_SELL order for trade
    oobj = Order.parse_from_ccxt_object(limit_sell_order, limit_sell_order['symbol'], 'sell')
    trade.update_trade(oobj)

    trade.close_date = datetime.now(timezone.utc)
    trade.is_open = False
    Trade.commit()

    context.args = [3]
    telegram._profit(update=update, context=context)
    assert msg_mock.call_count == 1
    assert '*ROI:* Closed trades' in msg_mock.call_args_list[-1][0][0]
    assert ('∙ `0.00006217 BTC (6.20%) (0.62 \N{GREEK CAPITAL LETTER SIGMA}%)`'
            in msg_mock.call_args_list[-1][0][0])
    assert '∙ `0.933 USD`' in msg_mock.call_args_list[-1][0][0]
    assert '*ROI:* All trades' in msg_mock.call_args_list[-1][0][0]
    assert ('∙ `0.00006217 BTC (6.20%) (0.62 \N{GREEK CAPITAL LETTER SIGMA}%)`'
            in msg_mock.call_args_list[-1][0][0])
    assert '∙ `0.933 USD`' in msg_mock.call_args_list[-1][0][0]

    assert '*Best Performing:* `ETH/BTC: 6.20%`' in msg_mock.call_args_list[-1][0][0]


@pytest.mark.parametrize('is_short', [True, False])
def test_telegram_stats(default_conf, update, ticker, ticker_sell_up, fee,
                        limit_buy_order, limit_sell_order, mocker, is_short) -> None:
    mocker.patch('freqtrade.rpc.rpc.CryptoToFiatConverter._find_price', return_value=15000.0)
    mocker.patch.multiple(
        'freqtrade.exchange.Exchange',
        fetch_ticker=ticker,
        get_fee=fee,
    )
    telegram, freqtradebot, msg_mock = get_telegram_testobject(mocker, default_conf)
    patch_get_signal(freqtradebot)

    telegram._stats(update=update, context=MagicMock())
    assert msg_mock.call_count == 1
    assert 'No trades yet.' in msg_mock.call_args_list[0][0][0]
    msg_mock.reset_mock()

    # Create some test data
    create_mock_trades(fee, is_short=is_short)

    telegram._stats(update=update, context=MagicMock())
    assert msg_mock.call_count == 1
    assert 'Sell Reason' in msg_mock.call_args_list[-1][0][0]
    assert 'ROI' in msg_mock.call_args_list[-1][0][0]
    assert 'Avg. Duration' in msg_mock.call_args_list[-1][0][0]
    msg_mock.reset_mock()


def test_telegram_balance_handle(default_conf, update, mocker, rpc_balance, tickers) -> None:
    default_conf['dry_run'] = False
    mocker.patch('freqtrade.exchange.Exchange.get_balances', return_value=rpc_balance)
    mocker.patch('freqtrade.exchange.Exchange.get_tickers', tickers)
    mocker.patch('freqtrade.exchange.Exchange.get_valid_pair_combination',
                 side_effect=lambda a, b: f"{a}/{b}")

    telegram, freqtradebot, msg_mock = get_telegram_testobject(mocker, default_conf)
    patch_get_signal(freqtradebot)

    telegram._balance(update=update, context=MagicMock())
    result = msg_mock.call_args_list[0][0][0]
    assert msg_mock.call_count == 1
    assert '*BTC:*' in result
    assert '*ETH:*' not in result
    assert '*USDT:*' not in result
    assert '*EUR:*' not in result
    assert '*LTC:*' in result
    assert '*XRP:*' not in result
    assert 'Balance:' in result
    assert 'Est. BTC:' in result
    assert 'BTC: 12' in result
    assert "*3 Other Currencies (< 0.0001 BTC):*" in result
    assert 'BTC: 0.00000309' in result


def test_balance_handle_empty_response(default_conf, update, mocker) -> None:
    default_conf['dry_run'] = False
    mocker.patch('freqtrade.exchange.Exchange.get_balances', return_value={})

    telegram, freqtradebot, msg_mock = get_telegram_testobject(mocker, default_conf)
    patch_get_signal(freqtradebot)

    freqtradebot.config['dry_run'] = False
    telegram._balance(update=update, context=MagicMock())
    result = msg_mock.call_args_list[0][0][0]
    assert msg_mock.call_count == 1
    assert 'Starting capital: `0 BTC' in result


def test_balance_handle_empty_response_dry(default_conf, update, mocker) -> None:
    mocker.patch('freqtrade.exchange.Exchange.get_balances', return_value={})

    telegram, freqtradebot, msg_mock = get_telegram_testobject(mocker, default_conf)
    patch_get_signal(freqtradebot)

    telegram._balance(update=update, context=MagicMock())
    result = msg_mock.call_args_list[0][0][0]
    assert msg_mock.call_count == 1
    assert "*Warning:* Simulated balances in Dry Mode." in result
    assert "Starting capital: `1000 BTC`" in result


def test_balance_handle_too_large_response(default_conf, update, mocker) -> None:
    balances = []
    for i in range(100):
        curr = choice(ascii_uppercase) + choice(ascii_uppercase) + choice(ascii_uppercase)
        balances.append({
            'currency': curr,
            'free': 1.0,
            'used': 0.5,
            'balance': i,
            'est_stake': 1,
            'stake': 'BTC',
            'is_position': False,
            'leverage': 1.0,
            'position': 0.0,
            'side': 'long',
        })
    mocker.patch('freqtrade.rpc.rpc.RPC._rpc_balance', return_value={
        'currencies': balances,
        'total': 100.0,
        'symbol': 100.0,
        'value': 1000.0,
        'starting_capital': 1000,
        'starting_capital_fiat': 1000,
    })

    telegram, freqtradebot, msg_mock = get_telegram_testobject(mocker, default_conf)
    patch_get_signal(freqtradebot)

    telegram._balance(update=update, context=MagicMock())
    assert msg_mock.call_count > 1
    # Test if wrap happens around 4000 -
    # and each single currency-output is around 120 characters long so we need
    # an offset to avoid random test failures
    assert len(msg_mock.call_args_list[0][0][0]) < 4096
    assert len(msg_mock.call_args_list[0][0][0]) > (4096 - 120)


def test_start_handle(default_conf, update, mocker) -> None:

    telegram, freqtradebot, msg_mock = get_telegram_testobject(mocker, default_conf)

    freqtradebot.state = State.STOPPED
    assert freqtradebot.state == State.STOPPED
    telegram._start(update=update, context=MagicMock())
    assert freqtradebot.state == State.RUNNING
    assert msg_mock.call_count == 1


def test_start_handle_already_running(default_conf, update, mocker) -> None:

    telegram, freqtradebot, msg_mock = get_telegram_testobject(mocker, default_conf)

    freqtradebot.state = State.RUNNING
    assert freqtradebot.state == State.RUNNING
    telegram._start(update=update, context=MagicMock())
    assert freqtradebot.state == State.RUNNING
    assert msg_mock.call_count == 1
    assert 'already running' in msg_mock.call_args_list[0][0][0]


def test_stop_handle(default_conf, update, mocker) -> None:

    telegram, freqtradebot, msg_mock = get_telegram_testobject(mocker, default_conf)

    freqtradebot.state = State.RUNNING
    assert freqtradebot.state == State.RUNNING
    telegram._stop(update=update, context=MagicMock())
    assert freqtradebot.state == State.STOPPED
    assert msg_mock.call_count == 1
    assert 'stopping trader' in msg_mock.call_args_list[0][0][0]


def test_stop_handle_already_stopped(default_conf, update, mocker) -> None:

    telegram, freqtradebot, msg_mock = get_telegram_testobject(mocker, default_conf)

    freqtradebot.state = State.STOPPED
    assert freqtradebot.state == State.STOPPED
    telegram._stop(update=update, context=MagicMock())
    assert freqtradebot.state == State.STOPPED
    assert msg_mock.call_count == 1
    assert 'already stopped' in msg_mock.call_args_list[0][0][0]


def test_stopbuy_handle(default_conf, update, mocker) -> None:

    telegram, freqtradebot, msg_mock = get_telegram_testobject(mocker, default_conf)

    assert freqtradebot.config['max_open_trades'] != 0
    telegram._stopbuy(update=update, context=MagicMock())
    assert freqtradebot.config['max_open_trades'] == 0
    assert msg_mock.call_count == 1
    assert 'No more buy will occur from now. Run /reload_config to reset.' \
        in msg_mock.call_args_list[0][0][0]


def test_reload_config_handle(default_conf, update, mocker) -> None:

    telegram, freqtradebot, msg_mock = get_telegram_testobject(mocker, default_conf)

    freqtradebot.state = State.RUNNING
    assert freqtradebot.state == State.RUNNING
    telegram._reload_config(update=update, context=MagicMock())
    assert freqtradebot.state == State.RELOAD_CONFIG
    assert msg_mock.call_count == 1
    assert 'Reloading config' in msg_mock.call_args_list[0][0][0]


def test_telegram_forcesell_handle(default_conf, update, ticker, fee,
                                   ticker_sell_up, mocker) -> None:
    mocker.patch('freqtrade.rpc.rpc.CryptoToFiatConverter._find_price', return_value=15000.0)
    msg_mock = mocker.patch('freqtrade.rpc.telegram.Telegram.send_msg', MagicMock())
    mocker.patch('freqtrade.rpc.telegram.Telegram._init', MagicMock())
    patch_exchange(mocker)
    patch_whitelist(mocker, default_conf)
    mocker.patch.multiple(
        'freqtrade.exchange.Exchange',
        fetch_ticker=ticker,
        get_fee=fee,
        _is_dry_limit_order_filled=MagicMock(return_value=True),
    )

    freqtradebot = FreqtradeBot(default_conf)
    rpc = RPC(freqtradebot)
    telegram = Telegram(rpc, default_conf)
    patch_get_signal(freqtradebot)

    # Create some test data
    freqtradebot.enter_positions()

    trade = Trade.query.first()
    assert trade

    # Increase the price and sell it
    mocker.patch('freqtrade.exchange.Exchange.fetch_ticker', ticker_sell_up)

    # /forcesell 1
    context = MagicMock()
    context.args = ["1"]
    telegram._forceexit(update=update, context=context)

    assert msg_mock.call_count == 4
    last_msg = msg_mock.call_args_list[-2][0][0]
    assert {
        'type': RPCMessageType.SELL,
        'trade_id': 1,
        'exchange': 'Binance',
        'pair': 'ETH/BTC',
        'gain': 'profit',
        'leverage': 1.0,
        'limit': 1.173e-05,
        'amount': 91.07468123,
        'order_type': 'limit',
        'open_rate': 1.098e-05,
        'current_rate': 1.173e-05,
        'direction': 'Long',
        'profit_amount': 6.314e-05,
        'profit_ratio': 0.0629778,
        'stake_currency': 'BTC',
        'base_currency': 'ETH',
        'fiat_currency': 'USD',
        'buy_tag': ANY,
        'enter_tag': ANY,
        'sell_reason': SellType.FORCE_SELL.value,
        'open_date': ANY,
        'close_date': ANY,
        'close_rate': ANY,
    } == last_msg


def test_telegram_forcesell_down_handle(default_conf, update, ticker, fee,
                                        ticker_sell_down, mocker) -> None:
    mocker.patch('freqtrade.rpc.fiat_convert.CryptoToFiatConverter._find_price',
                 return_value=15000.0)
    msg_mock = mocker.patch('freqtrade.rpc.telegram.Telegram.send_msg', MagicMock())
    mocker.patch('freqtrade.rpc.telegram.Telegram._init', MagicMock())
    patch_exchange(mocker)
    patch_whitelist(mocker, default_conf)

    mocker.patch.multiple(
        'freqtrade.exchange.Exchange',
        fetch_ticker=ticker,
        get_fee=fee,
        _is_dry_limit_order_filled=MagicMock(return_value=True),
    )

    freqtradebot = FreqtradeBot(default_conf)
    rpc = RPC(freqtradebot)
    telegram = Telegram(rpc, default_conf)
    patch_get_signal(freqtradebot)

    # Create some test data
    freqtradebot.enter_positions()

    # Decrease the price and sell it
    mocker.patch.multiple(
        'freqtrade.exchange.Exchange',
        fetch_ticker=ticker_sell_down
    )

    trade = Trade.query.first()
    assert trade

    # /forcesell 1
    context = MagicMock()
    context.args = ["1"]
    telegram._forceexit(update=update, context=context)

    assert msg_mock.call_count == 4

    last_msg = msg_mock.call_args_list[-2][0][0]
    assert {
        'type': RPCMessageType.SELL,
        'trade_id': 1,
        'exchange': 'Binance',
        'pair': 'ETH/BTC',
        'gain': 'loss',
        'leverage': 1.0,
        'limit': 1.043e-05,
        'amount': 91.07468123,
        'order_type': 'limit',
        'open_rate': 1.098e-05,
        'current_rate': 1.043e-05,
        'direction': 'Long',
        'profit_amount': -5.497e-05,
        'profit_ratio': -0.05482878,
        'stake_currency': 'BTC',
        'base_currency': 'ETH',
        'fiat_currency': 'USD',
        'buy_tag': ANY,
        'enter_tag': ANY,
        'sell_reason': SellType.FORCE_SELL.value,
        'open_date': ANY,
        'close_date': ANY,
        'close_rate': ANY,
    } == last_msg


def test_forcesell_all_handle(default_conf, update, ticker, fee, mocker) -> None:
    patch_exchange(mocker)
    mocker.patch('freqtrade.rpc.fiat_convert.CryptoToFiatConverter._find_price',
                 return_value=15000.0)
    msg_mock = mocker.patch('freqtrade.rpc.telegram.Telegram.send_msg', MagicMock())
    mocker.patch('freqtrade.rpc.telegram.Telegram._init', MagicMock())
    patch_whitelist(mocker, default_conf)
    mocker.patch.multiple(
        'freqtrade.exchange.Exchange',
        fetch_ticker=ticker,
        get_fee=fee,
        _is_dry_limit_order_filled=MagicMock(return_value=True),
    )
    default_conf['max_open_trades'] = 4
    freqtradebot = FreqtradeBot(default_conf)
    rpc = RPC(freqtradebot)
    telegram = Telegram(rpc, default_conf)
    patch_get_signal(freqtradebot)

    # Create some test data
    freqtradebot.enter_positions()
    msg_mock.reset_mock()

    # /forcesell all
    context = MagicMock()
    context.args = ["all"]
    telegram._forceexit(update=update, context=context)

    # Called for each trade 2 times
    assert msg_mock.call_count == 8
    msg = msg_mock.call_args_list[0][0][0]
    assert {
        'type': RPCMessageType.SELL,
        'trade_id': 1,
        'exchange': 'Binance',
        'pair': 'ETH/BTC',
        'gain': 'loss',
        'leverage': 1.0,
        'limit': 1.099e-05,
        'amount': 91.07468123,
        'order_type': 'limit',
        'open_rate': 1.098e-05,
        'current_rate': 1.099e-05,
        'direction': 'Long',
        'profit_amount': -4.09e-06,
        'profit_ratio': -0.00408133,
        'stake_currency': 'BTC',
        'base_currency': 'ETH',
        'fiat_currency': 'USD',
        'buy_tag': ANY,
        'enter_tag': ANY,
        'sell_reason': SellType.FORCE_SELL.value,
        'open_date': ANY,
        'close_date': ANY,
        'close_rate': ANY,
    } == msg


def test_forcesell_handle_invalid(default_conf, update, mocker) -> None:
    mocker.patch('freqtrade.rpc.fiat_convert.CryptoToFiatConverter._find_price',
                 return_value=15000.0)

    telegram, freqtradebot, msg_mock = get_telegram_testobject(mocker, default_conf)
    patch_get_signal(freqtradebot)

    # Trader is not running
    freqtradebot.state = State.STOPPED
    # /forcesell 1
    context = MagicMock()
    context.args = ["1"]
    telegram._forceexit(update=update, context=context)
    assert msg_mock.call_count == 1
    assert 'not running' in msg_mock.call_args_list[0][0][0]

    # No argument
    msg_mock.reset_mock()
    freqtradebot.state = State.RUNNING
    context = MagicMock()
    context.args = []
    telegram._forceexit(update=update, context=context)
    assert msg_mock.call_count == 1
    assert "You must specify a trade-id or 'all'." in msg_mock.call_args_list[0][0][0]

    # Invalid argument
    msg_mock.reset_mock()
    freqtradebot.state = State.RUNNING
    # /forcesell 123456
    context = MagicMock()
    context.args = ["123456"]
    telegram._forceexit(update=update, context=context)
    assert msg_mock.call_count == 1
    assert 'invalid argument' in msg_mock.call_args_list[0][0][0]


def test_forceenter_handle(default_conf, update, mocker) -> None:
    mocker.patch('freqtrade.rpc.rpc.CryptoToFiatConverter._find_price', return_value=15000.0)

    fbuy_mock = MagicMock(return_value=None)
    mocker.patch('freqtrade.rpc.RPC._rpc_force_entry', fbuy_mock)

    telegram, freqtradebot, _ = get_telegram_testobject(mocker, default_conf)
    patch_get_signal(freqtradebot)

    # /forcelong ETH/BTC
    context = MagicMock()
    context.args = ["ETH/BTC"]
    telegram._forceenter(update=update, context=context, order_side=SignalDirection.LONG)

    assert fbuy_mock.call_count == 1
    assert fbuy_mock.call_args_list[0][0][0] == 'ETH/BTC'
    assert fbuy_mock.call_args_list[0][0][1] is None
    assert fbuy_mock.call_args_list[0][1]['order_side'] == SignalDirection.LONG

    # Reset and retry with specified price
    fbuy_mock = MagicMock(return_value=None)
    mocker.patch('freqtrade.rpc.RPC._rpc_force_entry', fbuy_mock)
    # /forcelong ETH/BTC 0.055
    context = MagicMock()
    context.args = ["ETH/BTC", "0.055"]
    telegram._forceenter(update=update, context=context, order_side=SignalDirection.LONG)

    assert fbuy_mock.call_count == 1
    assert fbuy_mock.call_args_list[0][0][0] == 'ETH/BTC'
    assert isinstance(fbuy_mock.call_args_list[0][0][1], float)
    assert fbuy_mock.call_args_list[0][0][1] == 0.055


def test_forceenter_handle_exception(default_conf, update, mocker) -> None:
    mocker.patch('freqtrade.rpc.rpc.CryptoToFiatConverter._find_price', return_value=15000.0)

    telegram, freqtradebot, msg_mock = get_telegram_testobject(mocker, default_conf)
    patch_get_signal(freqtradebot)

    update.message.text = '/forcebuy ETH/Nonepair'
    telegram._forceenter(update=update, context=MagicMock(), order_side=SignalDirection.LONG)

    assert msg_mock.call_count == 1
    assert msg_mock.call_args_list[0][0][0] == 'Forceentry not enabled.'


def test_forceenter_no_pair(default_conf, update, mocker) -> None:
    mocker.patch('freqtrade.rpc.rpc.CryptoToFiatConverter._find_price', return_value=15000.0)

    fbuy_mock = MagicMock(return_value=None)
    mocker.patch('freqtrade.rpc.RPC._rpc_force_entry', fbuy_mock)

    telegram, freqtradebot, msg_mock = get_telegram_testobject(mocker, default_conf)

    patch_get_signal(freqtradebot)

    context = MagicMock()
    context.args = []
    telegram._forceenter(update=update, context=context, order_side=SignalDirection.LONG)

    assert fbuy_mock.call_count == 0
    assert msg_mock.call_count == 1
    assert msg_mock.call_args_list[0][1]['msg'] == 'Which pair?'
    # assert msg_mock.call_args_list[0][1]['callback_query_handler'] == 'forcebuy'
    keyboard = msg_mock.call_args_list[0][1]['keyboard']
    # One additional button - cancel
    assert reduce(lambda acc, x: acc + len(x), keyboard, 0) == 5
    update = MagicMock()
    update.callback_query = MagicMock()
    update.callback_query.data = 'XRP/USDT_||_long'
    telegram._forceenter_inline(update, None)
    assert fbuy_mock.call_count == 1


def test_telegram_performance_handle(default_conf, update, ticker, fee,
                                     limit_buy_order, limit_sell_order, mocker) -> None:

    mocker.patch.multiple(
        'freqtrade.exchange.Exchange',
        fetch_ticker=ticker,
        get_fee=fee,
    )
    telegram, freqtradebot, msg_mock = get_telegram_testobject(mocker, default_conf)
    patch_get_signal(freqtradebot)

    # Create some test data
    freqtradebot.enter_positions()
    trade = Trade.query.first()
    assert trade

    # Simulate fulfilled LIMIT_BUY order for trade
    oobj = Order.parse_from_ccxt_object(limit_buy_order, limit_buy_order['symbol'], 'buy')
    trade.update_trade(oobj)

    # Simulate fulfilled LIMIT_SELL order for trade
    oobj = Order.parse_from_ccxt_object(limit_sell_order, limit_sell_order['symbol'], 'sell')
    trade.update_trade(oobj)

    trade.close_date = datetime.utcnow()
    trade.is_open = False
    telegram._performance(update=update, context=MagicMock())
    assert msg_mock.call_count == 1
    assert 'Performance' in msg_mock.call_args_list[0][0][0]
    assert '<code>ETH/BTC\t0.00006217 BTC (6.20%) (1)</code>' in msg_mock.call_args_list[0][0][0]


def test_telegram_buy_tag_performance_handle(default_conf, update, ticker, fee,
                                             limit_buy_order, limit_sell_order, mocker) -> None:
    mocker.patch.multiple(
        'freqtrade.exchange.Exchange',
        fetch_ticker=ticker,
        get_fee=fee,
    )
    telegram, freqtradebot, msg_mock = get_telegram_testobject(mocker, default_conf)
    patch_get_signal(freqtradebot)

    # Create some test data
    freqtradebot.enter_positions()
    trade = Trade.query.first()
    assert trade

    # Simulate fulfilled LIMIT_BUY order for trade
    oobj = Order.parse_from_ccxt_object(limit_buy_order, limit_buy_order['symbol'], 'buy')
    trade.update_trade(oobj)

    trade.enter_tag = "TESTBUY"
    # Simulate fulfilled LIMIT_SELL order for trade
    oobj = Order.parse_from_ccxt_object(limit_sell_order, limit_sell_order['symbol'], 'sell')
    trade.update_trade(oobj)

    trade.close_date = datetime.utcnow()
    trade.is_open = False
    context = MagicMock()
    telegram._enter_tag_performance(update=update, context=context)
    assert msg_mock.call_count == 1
    assert 'Buy Tag Performance' in msg_mock.call_args_list[0][0][0]
    assert '<code>TESTBUY\t0.00006217 BTC (6.20%) (1)</code>' in msg_mock.call_args_list[0][0][0]

    context.args = [trade.pair]
    telegram._enter_tag_performance(update=update, context=context)
    assert msg_mock.call_count == 2

    msg_mock.reset_mock()
    mocker.patch('freqtrade.rpc.rpc.RPC._rpc_enter_tag_performance',
                 side_effect=RPCException('Error'))
    telegram._enter_tag_performance(update=update, context=MagicMock())

    assert msg_mock.call_count == 1
    assert "Error" in msg_mock.call_args_list[0][0][0]


def test_telegram_sell_reason_performance_handle(default_conf, update, ticker, fee,
                                                 limit_buy_order, limit_sell_order, mocker) -> None:
    mocker.patch.multiple(
        'freqtrade.exchange.Exchange',
        fetch_ticker=ticker,
        get_fee=fee,
    )
    telegram, freqtradebot, msg_mock = get_telegram_testobject(mocker, default_conf)
    patch_get_signal(freqtradebot)

    # Create some test data
    freqtradebot.enter_positions()
    trade = Trade.query.first()
    assert trade
    trade.sell_reason = 'TESTSELL'
    # Simulate fulfilled LIMIT_BUY order for trade
    oobj = Order.parse_from_ccxt_object(limit_buy_order, limit_buy_order['symbol'], 'buy')
    trade.update_trade(oobj)

    # Simulate fulfilled LIMIT_SELL order for trade
    oobj = Order.parse_from_ccxt_object(limit_sell_order, limit_sell_order['symbol'], 'sell')
    trade.update_trade(oobj)

    trade.close_date = datetime.utcnow()
    trade.is_open = False
    context = MagicMock()
    telegram._sell_reason_performance(update=update, context=context)
    assert msg_mock.call_count == 1
    assert 'Sell Reason Performance' in msg_mock.call_args_list[0][0][0]
    assert '<code>TESTSELL\t0.00006217 BTC (6.20%) (1)</code>' in msg_mock.call_args_list[0][0][0]
    context.args = [trade.pair]

    telegram._sell_reason_performance(update=update, context=context)
    assert msg_mock.call_count == 2

    msg_mock.reset_mock()
    mocker.patch('freqtrade.rpc.rpc.RPC._rpc_sell_reason_performance',
                 side_effect=RPCException('Error'))
    telegram._sell_reason_performance(update=update, context=MagicMock())

    assert msg_mock.call_count == 1
    assert "Error" in msg_mock.call_args_list[0][0][0]


def test_telegram_mix_tag_performance_handle(default_conf, update, ticker, fee,
                                             limit_buy_order, limit_sell_order, mocker) -> None:
    mocker.patch.multiple(
        'freqtrade.exchange.Exchange',
        fetch_ticker=ticker,
        get_fee=fee,
    )
    telegram, freqtradebot, msg_mock = get_telegram_testobject(mocker, default_conf)
    patch_get_signal(freqtradebot)

    # Create some test data
    freqtradebot.enter_positions()
    trade = Trade.query.first()
    assert trade

    trade.enter_tag = "TESTBUY"
    trade.sell_reason = "TESTSELL"

    # Simulate fulfilled LIMIT_BUY order for trade
    oobj = Order.parse_from_ccxt_object(limit_buy_order, limit_buy_order['symbol'], 'buy')
    trade.update_trade(oobj)

    # Simulate fulfilled LIMIT_SELL order for trade
    oobj = Order.parse_from_ccxt_object(limit_sell_order, limit_sell_order['symbol'], 'sell')
    trade.update_trade(oobj)

    trade.close_date = datetime.utcnow()
    trade.is_open = False

    context = MagicMock()
    telegram._mix_tag_performance(update=update, context=context)
    assert msg_mock.call_count == 1
    assert 'Mix Tag Performance' in msg_mock.call_args_list[0][0][0]
    assert ('<code>TESTBUY TESTSELL\t0.00006217 BTC (6.20%) (1)</code>'
            in msg_mock.call_args_list[0][0][0])

    context.args = [trade.pair]
    telegram._mix_tag_performance(update=update, context=context)
    assert msg_mock.call_count == 2

    msg_mock.reset_mock()
    mocker.patch('freqtrade.rpc.rpc.RPC._rpc_mix_tag_performance',
                 side_effect=RPCException('Error'))
    telegram._mix_tag_performance(update=update, context=MagicMock())

    assert msg_mock.call_count == 1
    assert "Error" in msg_mock.call_args_list[0][0][0]


def test_count_handle(default_conf, update, ticker, fee, mocker) -> None:
    mocker.patch.multiple(
        'freqtrade.exchange.Exchange',
        fetch_ticker=ticker,
        get_fee=fee,
    )
    telegram, freqtradebot, msg_mock = get_telegram_testobject(mocker, default_conf)
    patch_get_signal(freqtradebot)

    freqtradebot.state = State.STOPPED
    telegram._count(update=update, context=MagicMock())
    assert msg_mock.call_count == 1
    assert 'not running' in msg_mock.call_args_list[0][0][0]
    msg_mock.reset_mock()
    freqtradebot.state = State.RUNNING

    # Create some test data
    freqtradebot.enter_positions()
    msg_mock.reset_mock()
    telegram._count(update=update, context=MagicMock())

    msg = ('<pre>  current    max    total stake\n---------  -----  -------------\n'
           '        1      {}          {}</pre>').format(
        default_conf['max_open_trades'],
        default_conf['stake_amount']
    )
    assert msg in msg_mock.call_args_list[0][0][0]


def test_telegram_lock_handle(default_conf, update, ticker, fee, mocker) -> None:
    mocker.patch.multiple(
        'freqtrade.exchange.Exchange',
        fetch_ticker=ticker,
        get_fee=fee,
    )
    telegram, freqtradebot, msg_mock = get_telegram_testobject(mocker, default_conf)
    patch_get_signal(freqtradebot)
    telegram._locks(update=update, context=MagicMock())
    assert msg_mock.call_count == 1
    assert 'No active locks.' in msg_mock.call_args_list[0][0][0]

    msg_mock.reset_mock()

    PairLocks.lock_pair('ETH/BTC', arrow.utcnow().shift(minutes=4).datetime, 'randreason')
    PairLocks.lock_pair('XRP/BTC', arrow.utcnow().shift(minutes=20).datetime, 'deadbeef')

    telegram._locks(update=update, context=MagicMock())

    assert 'Pair' in msg_mock.call_args_list[0][0][0]
    assert 'Until' in msg_mock.call_args_list[0][0][0]
    assert 'Reason\n' in msg_mock.call_args_list[0][0][0]
    assert 'ETH/BTC' in msg_mock.call_args_list[0][0][0]
    assert 'XRP/BTC' in msg_mock.call_args_list[0][0][0]
    assert 'deadbeef' in msg_mock.call_args_list[0][0][0]
    assert 'randreason' in msg_mock.call_args_list[0][0][0]

    context = MagicMock()
    context.args = ['XRP/BTC']
    msg_mock.reset_mock()
    telegram._delete_locks(update=update, context=context)

    assert 'ETH/BTC' in msg_mock.call_args_list[0][0][0]
    assert 'randreason' in msg_mock.call_args_list[0][0][0]
    assert 'XRP/BTC' not in msg_mock.call_args_list[0][0][0]
    assert 'deadbeef' not in msg_mock.call_args_list[0][0][0]


def test_whitelist_static(default_conf, update, mocker) -> None:

    telegram, freqtradebot, msg_mock = get_telegram_testobject(mocker, default_conf)

    telegram._whitelist(update=update, context=MagicMock())
    assert msg_mock.call_count == 1
    assert ("Using whitelist `['StaticPairList']` with 4 pairs\n"
            "`ETH/BTC, LTC/BTC, XRP/BTC, NEO/BTC`" in msg_mock.call_args_list[0][0][0])


def test_whitelist_dynamic(default_conf, update, mocker) -> None:
    mocker.patch('freqtrade.exchange.Exchange.exchange_has', MagicMock(return_value=True))
    default_conf['pairlists'] = [{'method': 'VolumePairList',
                                 'number_assets': 4
                                  }]
    telegram, _, msg_mock = get_telegram_testobject(mocker, default_conf)

    telegram._whitelist(update=update, context=MagicMock())
    assert msg_mock.call_count == 1
    assert ("Using whitelist `['VolumePairList']` with 4 pairs\n"
            "`ETH/BTC, LTC/BTC, XRP/BTC, NEO/BTC`" in msg_mock.call_args_list[0][0][0])


def test_blacklist_static(default_conf, update, mocker) -> None:

    telegram, freqtradebot, msg_mock = get_telegram_testobject(mocker, default_conf)

    telegram._blacklist(update=update, context=MagicMock())
    assert msg_mock.call_count == 1
    assert ("Blacklist contains 2 pairs\n`DOGE/BTC, HOT/BTC`"
            in msg_mock.call_args_list[0][0][0])

    msg_mock.reset_mock()

    # /blacklist ETH/BTC
    context = MagicMock()
    context.args = ["ETH/BTC"]
    telegram._blacklist(update=update, context=context)
    assert msg_mock.call_count == 1
    assert ("Blacklist contains 3 pairs\n`DOGE/BTC, HOT/BTC, ETH/BTC`"
            in msg_mock.call_args_list[0][0][0])
    assert freqtradebot.pairlists.blacklist == ["DOGE/BTC", "HOT/BTC", "ETH/BTC"]

    msg_mock.reset_mock()
    context = MagicMock()
    context.args = ["XRP/.*"]
    telegram._blacklist(update=update, context=context)
    assert msg_mock.call_count == 1

    assert ("Blacklist contains 4 pairs\n`DOGE/BTC, HOT/BTC, ETH/BTC, XRP/.*`"
            in msg_mock.call_args_list[0][0][0])
    assert freqtradebot.pairlists.blacklist == ["DOGE/BTC", "HOT/BTC", "ETH/BTC", "XRP/.*"]

    msg_mock.reset_mock()
    context.args = ["DOGE/BTC"]
    telegram._blacklist_delete(update=update, context=context)
    assert msg_mock.call_count == 1
    assert ("Blacklist contains 3 pairs\n`HOT/BTC, ETH/BTC, XRP/.*`"
            in msg_mock.call_args_list[0][0][0])


def test_telegram_logs(default_conf, update, mocker) -> None:
    mocker.patch.multiple(
        'freqtrade.rpc.telegram.Telegram',
        _init=MagicMock(),
    )
    setup_logging(default_conf)

    telegram, _, msg_mock = get_telegram_testobject(mocker, default_conf)

    context = MagicMock()
    context.args = []
    telegram._logs(update=update, context=context)
    assert msg_mock.call_count == 1
    assert "freqtrade\\.rpc\\.telegram" in msg_mock.call_args_list[0][0][0]

    msg_mock.reset_mock()
    context.args = ["1"]
    telegram._logs(update=update, context=context)
    assert msg_mock.call_count == 1

    msg_mock.reset_mock()
    # Test with changed MaxMessageLength
    mocker.patch('freqtrade.rpc.telegram.MAX_TELEGRAM_MESSAGE_LENGTH', 200)
    context = MagicMock()
    context.args = []
    telegram._logs(update=update, context=context)
    # Called at least 2 times. Exact times will change with unrelated changes to setup messages
    # Therefore we don't test for this explicitly.
    assert msg_mock.call_count >= 2


def test_edge_disabled(default_conf, update, mocker) -> None:

    telegram, _, msg_mock = get_telegram_testobject(mocker, default_conf)

    telegram._edge(update=update, context=MagicMock())
    assert msg_mock.call_count == 1
    assert "Edge is not enabled." in msg_mock.call_args_list[0][0][0]


def test_edge_enabled(edge_conf, update, mocker) -> None:
    mocker.patch('freqtrade.edge.Edge._cached_pairs', mocker.PropertyMock(
        return_value={
            'E/F': PairInfo(-0.01, 0.66, 3.71, 0.50, 1.71, 10, 60),
        }
    ))

    telegram, _, msg_mock = get_telegram_testobject(mocker, edge_conf)

    telegram._edge(update=update, context=MagicMock())
    assert msg_mock.call_count == 1
    assert '<b>Edge only validated following pairs:</b>\n<pre>' in msg_mock.call_args_list[0][0][0]
    assert 'Pair      Winrate    Expectancy    Stoploss' in msg_mock.call_args_list[0][0][0]

    msg_mock.reset_mock()

    mocker.patch('freqtrade.edge.Edge._cached_pairs', mocker.PropertyMock(
        return_value={}))
    telegram._edge(update=update, context=MagicMock())
    assert msg_mock.call_count == 1
    assert '<b>Edge only validated following pairs:</b>' in msg_mock.call_args_list[0][0][0]
    assert 'Winrate' not in msg_mock.call_args_list[0][0][0]


@pytest.mark.parametrize('is_short,regex_pattern',
                         [(True, r"just now[ ]*XRP\/BTC \(#3\)  -1.00% \("),
                          (False, r"just now[ ]*XRP\/BTC \(#3\)  1.00% \(")])
def test_telegram_trades(mocker, update, default_conf, fee, is_short, regex_pattern):

    telegram, _, msg_mock = get_telegram_testobject(mocker, default_conf)

    context = MagicMock()
    context.args = []

    telegram._trades(update=update, context=context)
    assert "<b>0 recent trades</b>:" in msg_mock.call_args_list[0][0][0]
    assert "<pre>" not in msg_mock.call_args_list[0][0][0]
    msg_mock.reset_mock()

    context.args = ['hello']
    telegram._trades(update=update, context=context)
    assert "<b>0 recent trades</b>:" in msg_mock.call_args_list[0][0][0]
    assert "<pre>" not in msg_mock.call_args_list[0][0][0]
    msg_mock.reset_mock()

    create_mock_trades(fee, is_short=is_short)

    context = MagicMock()
    context.args = [5]
    telegram._trades(update=update, context=context)
    msg_mock.call_count == 1
    assert "2 recent trades</b>:" in msg_mock.call_args_list[0][0][0]
    assert "Profit (" in msg_mock.call_args_list[0][0][0]
    assert "Close Date" in msg_mock.call_args_list[0][0][0]
    assert "<pre>" in msg_mock.call_args_list[0][0][0]
    assert bool(re.search(regex_pattern, msg_mock.call_args_list[0][0][0]))


@pytest.mark.parametrize('is_short', [True, False])
def test_telegram_delete_trade(mocker, update, default_conf, fee, is_short):

    telegram, _, msg_mock = get_telegram_testobject(mocker, default_conf)
    context = MagicMock()
    context.args = []

    telegram._delete_trade(update=update, context=context)
    assert "Trade-id not set." in msg_mock.call_args_list[0][0][0]

    msg_mock.reset_mock()
    create_mock_trades(fee, is_short=is_short)

    context = MagicMock()
    context.args = [1]
    telegram._delete_trade(update=update, context=context)
    msg_mock.call_count == 1
    assert "Deleted trade 1." in msg_mock.call_args_list[0][0][0]
    assert "Please make sure to take care of this asset" in msg_mock.call_args_list[0][0][0]


def test_help_handle(default_conf, update, mocker) -> None:
    telegram, _, msg_mock = get_telegram_testobject(mocker, default_conf)

    telegram._help(update=update, context=MagicMock())
    assert msg_mock.call_count == 1
    assert '*/help:* `This help message`' in msg_mock.call_args_list[0][0][0]


def test_version_handle(default_conf, update, mocker) -> None:

    telegram, freqtradebot, msg_mock = get_telegram_testobject(mocker, default_conf)

    telegram._version(update=update, context=MagicMock())
    assert msg_mock.call_count == 1
    assert '*Version:* `{}`'.format(__version__) in msg_mock.call_args_list[0][0][0]

    msg_mock.reset_mock()
    freqtradebot.strategy.version = lambda: '1.1.1'

    telegram._version(update=update, context=MagicMock())
    assert msg_mock.call_count == 1
    assert '*Version:* `{}`'.format(__version__) in msg_mock.call_args_list[0][0][0]
    assert '*Strategy version: * `1.1.1`' in msg_mock.call_args_list[0][0][0]


def test_show_config_handle(default_conf, update, mocker) -> None:

    default_conf['runmode'] = RunMode.DRY_RUN

    telegram, freqtradebot, msg_mock = get_telegram_testobject(mocker, default_conf)

    telegram._show_config(update=update, context=MagicMock())
    assert msg_mock.call_count == 1
    assert '*Mode:* `{}`'.format('Dry-run') in msg_mock.call_args_list[0][0][0]
    assert '*Exchange:* `binance`' in msg_mock.call_args_list[0][0][0]
    assert f'*Strategy:* `{CURRENT_TEST_STRATEGY}`' in msg_mock.call_args_list[0][0][0]
    assert '*Stoploss:* `-0.1`' in msg_mock.call_args_list[0][0][0]

    msg_mock.reset_mock()
    freqtradebot.config['trailing_stop'] = True
    telegram._show_config(update=update, context=MagicMock())
    assert msg_mock.call_count == 1
    assert '*Mode:* `{}`'.format('Dry-run') in msg_mock.call_args_list[0][0][0]
    assert '*Exchange:* `binance`' in msg_mock.call_args_list[0][0][0]
    assert f'*Strategy:* `{CURRENT_TEST_STRATEGY}`' in msg_mock.call_args_list[0][0][0]
    assert '*Initial Stoploss:* `-0.1`' in msg_mock.call_args_list[0][0][0]


@pytest.mark.parametrize('message_type,enter,enter_signal,leverage', [
    (RPCMessageType.BUY, 'Long', 'long_signal_01', None),
    (RPCMessageType.BUY, 'Long', 'long_signal_01', 1.0),
    (RPCMessageType.BUY, 'Long', 'long_signal_01', 5.0),
    (RPCMessageType.SHORT, 'Short', 'short_signal_01', 2.0)])
def test_send_msg_buy_notification(default_conf, mocker, caplog, message_type,
                                   enter, enter_signal, leverage) -> None:

    msg = {
        'type': message_type,
        'trade_id': 1,
        'enter_tag': enter_signal,
        'exchange': 'Binance',
        'pair': 'ETH/BTC',
        'leverage': leverage,
        'limit': 1.099e-05,
        'order_type': 'limit',
        'stake_amount': 0.01465333,
        'stake_amount_fiat': 0.0,
        'stake_currency': 'BTC',
        'fiat_currency': 'USD',
        'current_rate': 1.099e-05,
        'amount': 1333.3333333333335,
        'open_date': arrow.utcnow().shift(hours=-1)
    }
    telegram, freqtradebot, msg_mock = get_telegram_testobject(mocker, default_conf)

    telegram.send_msg(msg)
    leverage_text = f'*Leverage:* `{leverage}`\n' if leverage and leverage != 1.0 else ''

    assert msg_mock.call_args[0][0] == (
        f'\N{LARGE BLUE CIRCLE} *Binance:* {enter} ETH/BTC (#1)\n'
        f'*Enter Tag:* `{enter_signal}`\n'
        '*Amount:* `1333.33333333`\n'
        f'{leverage_text}'
        '*Open Rate:* `0.00001099`\n'
        '*Current Rate:* `0.00001099`\n'
        '*Total:* `(0.01465333 BTC, 180.895 USD)`'
    )

    freqtradebot.config['telegram']['notification_settings'] = {'buy': 'off'}
    caplog.clear()
    msg_mock.reset_mock()
    telegram.send_msg(msg)
    msg_mock.call_count == 0
    log_has("Notification 'buy' not sent.", caplog)

    freqtradebot.config['telegram']['notification_settings'] = {'buy': 'silent'}
    caplog.clear()
    msg_mock.reset_mock()

    telegram.send_msg(msg)
    msg_mock.call_count == 1
    msg_mock.call_args_list[0][1]['disable_notification'] is True


@pytest.mark.parametrize('message_type,enter_signal', [
    (RPCMessageType.BUY_CANCEL, 'long_signal_01'),
    (RPCMessageType.SHORT_CANCEL, 'short_signal_01')])
def test_send_msg_buy_cancel_notification(default_conf, mocker, message_type, enter_signal) -> None:

    telegram, _, msg_mock = get_telegram_testobject(mocker, default_conf)

    telegram.send_msg({
        'type': message_type,
        'enter_tag': enter_signal,
        'trade_id': 1,
        'exchange': 'Binance',
        'pair': 'ETH/BTC',
        'reason': CANCEL_REASON['TIMEOUT']
    })
    assert (msg_mock.call_args[0][0] == '\N{WARNING SIGN} *Binance:* '
            'Cancelling enter Order for ETH/BTC (#1). '
            'Reason: cancelled due to timeout.')


def test_send_msg_protection_notification(default_conf, mocker, time_machine) -> None:

    default_conf['telegram']['notification_settings']['protection_trigger'] = 'on'

    telegram, _, msg_mock = get_telegram_testobject(mocker, default_conf)
    time_machine.move_to("2021-09-01 05:00:00 +00:00")
    lock = PairLocks.lock_pair('ETH/BTC', arrow.utcnow().shift(minutes=6).datetime, 'randreason')
    msg = {
        'type': RPCMessageType.PROTECTION_TRIGGER,
    }
    msg.update(lock.to_json())
    telegram.send_msg(msg)
    assert (msg_mock.call_args[0][0] == "*Protection* triggered due to randreason. "
            "`ETH/BTC` will be locked until `2021-09-01 05:10:00`.")

    msg_mock.reset_mock()
    # Test global protection

    msg = {
        'type': RPCMessageType.PROTECTION_TRIGGER_GLOBAL,
    }
    lock = PairLocks.lock_pair('*', arrow.utcnow().shift(minutes=100).datetime, 'randreason')
    msg.update(lock.to_json())
    telegram.send_msg(msg)
    assert (msg_mock.call_args[0][0] == "*Protection* triggered due to randreason. "
            "*All pairs* will be locked until `2021-09-01 06:45:00`.")


@pytest.mark.parametrize('message_type,entered,enter_signal,leverage', [
    (RPCMessageType.BUY_FILL, 'Longed', 'long_signal_01', 1.0),
    (RPCMessageType.BUY_FILL, 'Longed', 'long_signal_02', 2.0),
    (RPCMessageType.SHORT_FILL, 'Shorted', 'short_signal_01', 2.0),
    ])
def test_send_msg_buy_fill_notification(default_conf, mocker, message_type, entered,
                                        enter_signal, leverage) -> None:

    default_conf['telegram']['notification_settings']['buy_fill'] = 'on'
    telegram, _, msg_mock = get_telegram_testobject(mocker, default_conf)

    telegram.send_msg({
        'type': message_type,
        'trade_id': 1,
        'enter_tag': enter_signal,
        'exchange': 'Binance',
        'pair': 'ETH/BTC',
        'leverage': leverage,
        'stake_amount': 0.01465333,
        # 'stake_amount_fiat': 0.0,
        'stake_currency': 'BTC',
        'fiat_currency': 'USD',
        'open_rate': 1.099e-05,
        'amount': 1333.3333333333335,
        'open_date': arrow.utcnow().shift(hours=-1)
    })
    leverage_text = f'*Leverage:* `{leverage}`\n' if leverage != 1.0 else ''
    assert msg_mock.call_args[0][0] == (
        f'\N{CHECK MARK} *Binance:* {entered} ETH/BTC (#1)\n'
        f'*Enter Tag:* `{enter_signal}`\n'
        '*Amount:* `1333.33333333`\n'
        f"{leverage_text}"
        '*Open Rate:* `0.00001099`\n'
        '*Total:* `(0.01465333 BTC, 180.895 USD)`'
        )


def test_send_msg_sell_notification(default_conf, mocker) -> None:

    telegram, _, msg_mock = get_telegram_testobject(mocker, default_conf)

    old_convamount = telegram._rpc._fiat_converter.convert_amount
    telegram._rpc._fiat_converter.convert_amount = lambda a, b, c: -24.812
    telegram.send_msg({
        'type': RPCMessageType.SELL,
        'trade_id': 1,
        'exchange': 'Binance',
        'pair': 'KEY/ETH',
        'leverage': 1.0,
        'direction': 'Long',
        'gain': 'loss',
        'limit': 3.201e-05,
        'amount': 1333.3333333333335,
        'order_type': 'market',
        'open_rate': 7.5e-05,
        'current_rate': 3.201e-05,
        'profit_amount': -0.05746268,
        'profit_ratio': -0.57405275,
        'stake_currency': 'ETH',
        'fiat_currency': 'USD',
        'enter_tag': 'buy_signal1',
        'sell_reason': SellType.STOP_LOSS.value,
        'open_date': arrow.utcnow().shift(hours=-1),
        'close_date': arrow.utcnow(),
    })
    assert msg_mock.call_args[0][0] == (
        '\N{WARNING SIGN} *Binance:* Exiting KEY/ETH (#1)\n'
        '*Unrealized Profit:* `-57.41% (loss: -0.05746268 ETH / -24.812 USD)`\n'
        '*Enter Tag:* `buy_signal1`\n'
        '*Exit Reason:* `stop_loss`\n'
        '*Duration:* `1:00:00 (60.0 min)`\n'
        '*Direction:* `Long`\n'
        '*Amount:* `1333.33333333`\n'
        '*Open Rate:* `0.00007500`\n'
        '*Current Rate:* `0.00003201`\n'
        '*Close Rate:* `0.00003201`'
        )

    msg_mock.reset_mock()
    telegram.send_msg({
        'type': RPCMessageType.SELL,
        'trade_id': 1,
        'exchange': 'Binance',
        'pair': 'KEY/ETH',
        'direction': 'Long',
        'gain': 'loss',
        'limit': 3.201e-05,
        'amount': 1333.3333333333335,
        'order_type': 'market',
        'open_rate': 7.5e-05,
        'current_rate': 3.201e-05,
        'profit_amount': -0.05746268,
        'profit_ratio': -0.57405275,
        'stake_currency': 'ETH',
        'enter_tag': 'buy_signal1',
        'sell_reason': SellType.STOP_LOSS.value,
        'open_date': arrow.utcnow().shift(days=-1, hours=-2, minutes=-30),
        'close_date': arrow.utcnow(),
    })
    assert msg_mock.call_args[0][0] == (
        '\N{WARNING SIGN} *Binance:* Exiting KEY/ETH (#1)\n'
        '*Unrealized Profit:* `-57.41%`\n'
        '*Enter Tag:* `buy_signal1`\n'
        '*Exit Reason:* `stop_loss`\n'
        '*Duration:* `1 day, 2:30:00 (1590.0 min)`\n'
        '*Direction:* `Long`\n'
        '*Amount:* `1333.33333333`\n'
        '*Open Rate:* `0.00007500`\n'
        '*Current Rate:* `0.00003201`\n'
        '*Close Rate:* `0.00003201`'
        )
    # Reset singleton function to avoid random breaks
    telegram._rpc._fiat_converter.convert_amount = old_convamount


def test_send_msg_sell_cancel_notification(default_conf, mocker) -> None:

    telegram, _, msg_mock = get_telegram_testobject(mocker, default_conf)

    old_convamount = telegram._rpc._fiat_converter.convert_amount
    telegram._rpc._fiat_converter.convert_amount = lambda a, b, c: -24.812
    telegram.send_msg({
        'type': RPCMessageType.SELL_CANCEL,
        'trade_id': 1,
        'exchange': 'Binance',
        'pair': 'KEY/ETH',
        'reason': 'Cancelled on exchange'
    })
    assert msg_mock.call_args[0][0] == (
        '\N{WARNING SIGN} *Binance:* Cancelling exit Order for KEY/ETH (#1).'
        ' Reason: Cancelled on exchange.')

    msg_mock.reset_mock()
    telegram.send_msg({
        'type': RPCMessageType.SELL_CANCEL,
        'trade_id': 1,
        'exchange': 'Binance',
        'pair': 'KEY/ETH',
        'reason': 'timeout'
    })
    assert msg_mock.call_args[0][0] == (
        '\N{WARNING SIGN} *Binance:* Cancelling exit Order for KEY/ETH (#1). Reason: timeout.')
    # Reset singleton function to avoid random breaks
    telegram._rpc._fiat_converter.convert_amount = old_convamount


@pytest.mark.parametrize('direction,enter_signal,leverage', [
    ('Long', 'long_signal_01', None),
    ('Long', 'long_signal_01', 1.0),
    ('Long', 'long_signal_01', 5.0),
    ('Short', 'short_signal_01', 2.0)])
def test_send_msg_sell_fill_notification(default_conf, mocker, direction,
                                         enter_signal, leverage) -> None:

    default_conf['telegram']['notification_settings']['sell_fill'] = 'on'
    telegram, _, msg_mock = get_telegram_testobject(mocker, default_conf)

    telegram.send_msg({
        'type': RPCMessageType.SELL_FILL,
        'trade_id': 1,
        'exchange': 'Binance',
        'pair': 'KEY/ETH',
        'leverage': leverage,
        'direction': direction,
        'gain': 'loss',
        'limit': 3.201e-05,
        'amount': 1333.3333333333335,
        'order_type': 'market',
        'open_rate': 7.5e-05,
        'close_rate': 3.201e-05,
        'profit_amount': -0.05746268,
        'profit_ratio': -0.57405275,
        'stake_currency': 'ETH',
        'enter_tag': enter_signal,
        'sell_reason': SellType.STOP_LOSS.value,
        'open_date': arrow.utcnow().shift(days=-1, hours=-2, minutes=-30),
        'close_date': arrow.utcnow(),
    })

    leverage_text = f'*Leverage:* `{leverage}`\n' if leverage and leverage != 1.0 else ''
    assert msg_mock.call_args[0][0] == (
        '\N{WARNING SIGN} *Binance:* Exited KEY/ETH (#1)\n'
        '*Profit:* `-57.41%`\n'
        f'*Enter Tag:* `{enter_signal}`\n'
        '*Exit Reason:* `stop_loss`\n'
        '*Duration:* `1 day, 2:30:00 (1590.0 min)`\n'
        f"*Direction:* `{direction}`\n"
        f"{leverage_text}"
        '*Amount:* `1333.33333333`\n'
        '*Open Rate:* `0.00007500`\n'
        '*Close Rate:* `0.00003201`'
    )


def test_send_msg_status_notification(default_conf, mocker) -> None:

    telegram, _, msg_mock = get_telegram_testobject(mocker, default_conf)
    telegram.send_msg({
        'type': RPCMessageType.STATUS,
        'status': 'running'
    })
    assert msg_mock.call_args[0][0] == '*Status:* `running`'


def test_warning_notification(default_conf, mocker) -> None:
    telegram, _, msg_mock = get_telegram_testobject(mocker, default_conf)
    telegram.send_msg({
        'type': RPCMessageType.WARNING,
        'status': 'message'
    })
    assert msg_mock.call_args[0][0] == '\N{WARNING SIGN} *Warning:* `message`'


def test_startup_notification(default_conf, mocker) -> None:
    telegram, _, msg_mock = get_telegram_testobject(mocker, default_conf)
    telegram.send_msg({
        'type': RPCMessageType.STARTUP,
        'status': '*Custom:* `Hello World`'
    })
    assert msg_mock.call_args[0][0] == '*Custom:* `Hello World`'


def test_send_msg_unknown_type(default_conf, mocker) -> None:
    telegram, _, _ = get_telegram_testobject(mocker, default_conf)
    with pytest.raises(NotImplementedError, match=r'Unknown message type: None'):
        telegram.send_msg({
            'type': None,
        })


@pytest.mark.parametrize('message_type,enter,enter_signal,leverage', [
    (RPCMessageType.BUY, 'Long', 'long_signal_01', None),
    (RPCMessageType.BUY, 'Long', 'long_signal_01', 2.0),
    (RPCMessageType.SHORT, 'Short', 'short_signal_01', 2.0)])
def test_send_msg_buy_notification_no_fiat(
        default_conf, mocker, message_type, enter, enter_signal, leverage) -> None:
    del default_conf['fiat_display_currency']
    telegram, _, msg_mock = get_telegram_testobject(mocker, default_conf)

    telegram.send_msg({
        'type': message_type,
        'enter_tag': enter_signal,
        'trade_id': 1,
        'exchange': 'Binance',
        'pair': 'ETH/BTC',
        'leverage': leverage,
        'limit': 1.099e-05,
        'order_type': 'limit',
        'stake_amount': 0.01465333,
        'stake_amount_fiat': 0.0,
        'stake_currency': 'BTC',
        'fiat_currency': None,
        'current_rate': 1.099e-05,
        'amount': 1333.3333333333335,
        'open_date': arrow.utcnow().shift(hours=-1)
    })

    leverage_text = f'*Leverage:* `{leverage}`\n' if leverage and leverage != 1.0 else ''
    assert msg_mock.call_args[0][0] == (
        f'\N{LARGE BLUE CIRCLE} *Binance:* {enter} ETH/BTC (#1)\n'
        f'*Enter Tag:* `{enter_signal}`\n'
        '*Amount:* `1333.33333333`\n'
        f'{leverage_text}'
        '*Open Rate:* `0.00001099`\n'
        '*Current Rate:* `0.00001099`\n'
        '*Total:* `(0.01465333 BTC)`'
    )


@pytest.mark.parametrize('direction,enter_signal,leverage', [
    ('Long', 'long_signal_01', None),
    ('Long', 'long_signal_01', 1.0),
    ('Long', 'long_signal_01', 5.0),
    ('Short', 'short_signal_01', 2.0),
    ])
def test_send_msg_sell_notification_no_fiat(
        default_conf, mocker, direction, enter_signal, leverage) -> None:
    del default_conf['fiat_display_currency']
    telegram, _, msg_mock = get_telegram_testobject(mocker, default_conf)

    telegram.send_msg({
        'type': RPCMessageType.SELL,
        'trade_id': 1,
        'exchange': 'Binance',
        'pair': 'KEY/ETH',
        'gain': 'loss',
        'leverage': leverage,
        'direction': direction,
        'limit': 3.201e-05,
        'amount': 1333.3333333333335,
        'order_type': 'limit',
        'open_rate': 7.5e-05,
        'current_rate': 3.201e-05,
        'profit_amount': -0.05746268,
        'profit_ratio': -0.57405275,
        'stake_currency': 'ETH',
        'fiat_currency': 'USD',
        'enter_tag': enter_signal,
        'sell_reason': SellType.STOP_LOSS.value,
        'open_date': arrow.utcnow().shift(hours=-2, minutes=-35, seconds=-3),
        'close_date': arrow.utcnow(),
    })

    leverage_text = f'*Leverage:* `{leverage}`\n' if leverage and leverage != 1.0 else ''
    assert msg_mock.call_args[0][0] == (
        '\N{WARNING SIGN} *Binance:* Exiting KEY/ETH (#1)\n'
        '*Unrealized Profit:* `-57.41%`\n'
        f'*Enter Tag:* `{enter_signal}`\n'
        '*Exit Reason:* `stop_loss`\n'
        '*Duration:* `2:35:03 (155.1 min)`\n'
        f'*Direction:* `{direction}`\n'
        f'{leverage_text}'
        '*Amount:* `1333.33333333`\n'
        '*Open Rate:* `0.00007500`\n'
        '*Current Rate:* `0.00003201`\n'
        '*Close Rate:* `0.00003201`'
        )


@pytest.mark.parametrize('msg,expected', [
    ({'profit_percent': 20.1, 'sell_reason': 'roi'}, "\N{ROCKET}"),
    ({'profit_percent': 5.1, 'sell_reason': 'roi'}, "\N{ROCKET}"),
    ({'profit_percent': 2.56, 'sell_reason': 'roi'}, "\N{EIGHT SPOKED ASTERISK}"),
    ({'profit_percent': 1.0, 'sell_reason': 'roi'}, "\N{EIGHT SPOKED ASTERISK}"),
    ({'profit_percent': 0.0, 'sell_reason': 'roi'}, "\N{EIGHT SPOKED ASTERISK}"),
    ({'profit_percent': -5.0, 'sell_reason': 'stop_loss'}, "\N{WARNING SIGN}"),
    ({'profit_percent': -2.0, 'sell_reason': 'sell_signal'}, "\N{CROSS MARK}"),
])
def test__sell_emoji(default_conf, mocker, msg, expected):
    del default_conf['fiat_display_currency']

    telegram, _, _ = get_telegram_testobject(mocker, default_conf)

    assert telegram._get_sell_emoji(msg) == expected


def test_telegram__send_msg(default_conf, mocker, caplog) -> None:
    mocker.patch('freqtrade.rpc.telegram.Telegram._init', MagicMock())
    bot = MagicMock()
    telegram, _, _ = get_telegram_testobject(mocker, default_conf, mock=False)
    telegram._updater = MagicMock()
    telegram._updater.bot = bot

    telegram._config['telegram']['enabled'] = True
    telegram._send_msg('test')
    assert len(bot.method_calls) == 1

    # Test update
    query = MagicMock()
    telegram._send_msg('test', callback_path="DeadBeef", query=query, reload_able=True)
    edit_message_text = telegram._updater.bot.edit_message_text
    assert edit_message_text.call_count == 1
    assert "Updated: " in edit_message_text.call_args_list[0][1]['text']

    telegram._updater.bot.edit_message_text = MagicMock(side_effect=BadRequest("not modified"))
    telegram._send_msg('test', callback_path="DeadBeef", query=query)
    assert telegram._updater.bot.edit_message_text.call_count == 1
    assert not log_has_re(r"TelegramError: .*", caplog)

    telegram._updater.bot.edit_message_text = MagicMock(side_effect=BadRequest(""))
    telegram._send_msg('test2', callback_path="DeadBeef", query=query)
    assert telegram._updater.bot.edit_message_text.call_count == 1
    assert log_has_re(r"TelegramError: .*", caplog)

    telegram._updater.bot.edit_message_text = MagicMock(side_effect=TelegramError("DeadBEEF"))
    telegram._send_msg('test3', callback_path="DeadBeef", query=query)

    assert log_has_re(r"TelegramError: DeadBEEF! Giving up.*", caplog)


def test__send_msg_network_error(default_conf, mocker, caplog) -> None:
    mocker.patch('freqtrade.rpc.telegram.Telegram._init', MagicMock())
    bot = MagicMock()
    bot.send_message = MagicMock(side_effect=NetworkError('Oh snap'))
    telegram, _, _ = get_telegram_testobject(mocker, default_conf, mock=False)
    telegram._updater = MagicMock()
    telegram._updater.bot = bot

    telegram._config['telegram']['enabled'] = True
    telegram._send_msg('test')

    # Bot should've tried to send it twice
    assert len(bot.method_calls) == 2
    assert log_has('Telegram NetworkError: Oh snap! Trying one more time.', caplog)


def test__send_msg_keyboard(default_conf, mocker, caplog) -> None:
    mocker.patch('freqtrade.rpc.telegram.Telegram._init', MagicMock())
    bot = MagicMock()
    bot.send_message = MagicMock()
    freqtradebot = get_patched_freqtradebot(mocker, default_conf)
    rpc = RPC(freqtradebot)

    invalid_keys_list = [['/not_valid', '/profit'], ['/daily'], ['/alsoinvalid']]
    default_keys_list = [['/daily', '/profit', '/balance'],
                         ['/status', '/status table', '/performance'],
                         ['/count', '/start', '/stop', '/help']]
    default_keyboard = ReplyKeyboardMarkup(default_keys_list)

    custom_keys_list = [['/daily', '/stats', '/balance', '/profit', '/profit 5'],
                        ['/count', '/start', '/reload_config', '/help']]
    custom_keyboard = ReplyKeyboardMarkup(custom_keys_list)

    def init_telegram(freqtradebot):
        telegram = Telegram(rpc, default_conf)
        telegram._updater = MagicMock()
        telegram._updater.bot = bot
        return telegram

    # no keyboard in config -> default keyboard
    freqtradebot.config['telegram']['enabled'] = True
    telegram = init_telegram(freqtradebot)
    telegram._send_msg('test')
    used_keyboard = bot.send_message.call_args[1]['reply_markup']
    assert used_keyboard == default_keyboard

    # invalid keyboard in config -> default keyboard
    freqtradebot.config['telegram']['enabled'] = True
    freqtradebot.config['telegram']['keyboard'] = invalid_keys_list
    err_msg = re.escape("config.telegram.keyboard: Invalid commands for custom "
                        "Telegram keyboard: ['/not_valid', '/alsoinvalid']"
                        "\nvalid commands are: ") + r"*"
    with pytest.raises(OperationalException, match=err_msg):
        telegram = init_telegram(freqtradebot)

    # valid keyboard in config -> custom keyboard
    freqtradebot.config['telegram']['enabled'] = True
    freqtradebot.config['telegram']['keyboard'] = custom_keys_list
    telegram = init_telegram(freqtradebot)
    telegram._send_msg('test')
    used_keyboard = bot.send_message.call_args[1]['reply_markup']
    assert used_keyboard == custom_keyboard
    assert log_has("using custom keyboard from config.json: "
                   "[['/daily', '/stats', '/balance', '/profit', '/profit 5'], ['/count', "
                   "'/start', '/reload_config', '/help']]", caplog)<|MERGE_RESOLUTION|>--- conflicted
+++ resolved
@@ -206,12 +206,9 @@
             'stop_loss_ratio': -0.0001,
             'open_order': '(limit buy rem=0.00000000)',
             'is_open': True,
-<<<<<<< HEAD
             'is_short': False,
             'filled_entry_orders': [],
-=======
             'orders': []
->>>>>>> c0e12d63
         }]),
     )
 
@@ -632,7 +629,7 @@
     context.args = ["this week"]
     telegram._weekly(update=update, context=context)
     assert str('Weekly Profit over the last 8 weeks (starting from Monday)</b>:') \
-           in msg_mock.call_args_list[0][0][0]
+        in msg_mock.call_args_list[0][0][0]
 
 
 def test_monthly_handle(default_conf, update, ticker, limit_buy_order, fee,
@@ -1878,7 +1875,7 @@
     (RPCMessageType.BUY_FILL, 'Longed', 'long_signal_01', 1.0),
     (RPCMessageType.BUY_FILL, 'Longed', 'long_signal_02', 2.0),
     (RPCMessageType.SHORT_FILL, 'Shorted', 'short_signal_01', 2.0),
-    ])
+])
 def test_send_msg_buy_fill_notification(default_conf, mocker, message_type, entered,
                                         enter_signal, leverage) -> None:
 
@@ -1908,7 +1905,7 @@
         f"{leverage_text}"
         '*Open Rate:* `0.00001099`\n'
         '*Total:* `(0.01465333 BTC, 180.895 USD)`'
-        )
+    )
 
 
 def test_send_msg_sell_notification(default_conf, mocker) -> None:
@@ -1950,7 +1947,7 @@
         '*Open Rate:* `0.00007500`\n'
         '*Current Rate:* `0.00003201`\n'
         '*Close Rate:* `0.00003201`'
-        )
+    )
 
     msg_mock.reset_mock()
     telegram.send_msg({
@@ -1984,7 +1981,7 @@
         '*Open Rate:* `0.00007500`\n'
         '*Current Rate:* `0.00003201`\n'
         '*Close Rate:* `0.00003201`'
-        )
+    )
     # Reset singleton function to avoid random breaks
     telegram._rpc._fiat_converter.convert_amount = old_convamount
 
@@ -2148,7 +2145,7 @@
     ('Long', 'long_signal_01', 1.0),
     ('Long', 'long_signal_01', 5.0),
     ('Short', 'short_signal_01', 2.0),
-    ])
+])
 def test_send_msg_sell_notification_no_fiat(
         default_conf, mocker, direction, enter_signal, leverage) -> None:
     del default_conf['fiat_display_currency']
@@ -2190,7 +2187,7 @@
         '*Open Rate:* `0.00007500`\n'
         '*Current Rate:* `0.00003201`\n'
         '*Close Rate:* `0.00003201`'
-        )
+    )
 
 
 @pytest.mark.parametrize('msg,expected', [
