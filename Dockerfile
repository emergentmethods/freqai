<<<<<<< HEAD
FROM nvidia/cuda:11.8.0-devel-ubuntu22.04 as base

=======
FROM python:3.12.2-slim-bookworm as base
>>>>>>> a0a42303

# Setup env
ENV LANG C.UTF-8
ENV LC_ALL C.UTF-8
ENV PYTHONDONTWRITEBYTECODE 1
ENV PYTHONFAULTHANDLER 1
ENV PATH=/home/ftuser/.local/bin:$PATH
ENV FT_APP_ENV="docker"

# Prepare environment
RUN mkdir /freqtrade \
  && apt-get update \
  && apt-get -y install sudo libatlas3-base curl sqlite3 libhdf5-serial-dev libgomp1 python3 python3-pip\
  && apt-get clean \
  && useradd -u 1000 -G sudo -U -m -s /bin/bash ftuser \
  && chown ftuser:ftuser /freqtrade \
  # Allow sudoers
  && echo "ftuser ALL=(ALL) NOPASSWD: /bin/chown" >> /etc/sudoers

WORKDIR /freqtrade

# Install dependencies
FROM base as python-deps
RUN  apt-get update \
  && apt-get -y install build-essential libssl-dev git libffi-dev libgfortran5 pkg-config cmake gcc \
  && apt-get clean \
  && pip install --upgrade pip wheel

# Install TA-lib
COPY build_helpers/* /tmp/
RUN cd /tmp && /tmp/install_ta-lib.sh && rm -r /tmp/*ta-lib*
ENV LD_LIBRARY_PATH /usr/local/lib

# Install dependencies
COPY --chown=ftuser:ftuser requirements.txt requirements-hyperopt.txt requirements-freqai.txt requirements-freqai-rl.txt requirements-plot.txt /freqtrade/
USER ftuser
RUN  pip install --user --no-cache-dir numpy \
  && pip install --user --no-cache-dir -r requirements-hyperopt.txt \
  && pip install --user --no-cache-dir -r requirements-plot.txt \
  && pip install --user --no-cache-dir -r requirements-freqai.txt \
  && pip install --user --no-cache-dir -r requirements-freqai-rl.txt

# We add the FreqAI requirements here so we don't need a multi file build for our needs

# Copy dependencies to runtime-image
FROM base as runtime-image
COPY --from=python-deps /usr/local/lib /usr/local/lib
ENV LD_LIBRARY_PATH /usr/local/lib

COPY --from=python-deps --chown=ftuser:ftuser /home/ftuser/.local /home/ftuser/.local

USER ftuser
# Install and execute
COPY --chown=ftuser:ftuser . /freqtrade/

RUN pip install -e . --user --no-cache-dir --no-build-isolation \
  && mkdir /freqtrade/user_data/ \
  && freqtrade install-ui

ENTRYPOINT ["freqtrade"]
# Default to trade mode
CMD [ "trade" ]<|MERGE_RESOLUTION|>--- conflicted
+++ resolved
@@ -1,9 +1,4 @@
-<<<<<<< HEAD
 FROM nvidia/cuda:11.8.0-devel-ubuntu22.04 as base
-
-=======
-FROM python:3.12.2-slim-bookworm as base
->>>>>>> a0a42303
 
 # Setup env
 ENV LANG C.UTF-8
