--- conflicted
+++ resolved
@@ -1,8 +1,5 @@
-<<<<<<< HEAD
 FROM nvidia/cuda:11.8.0-devel-ubuntu22.04 as base
-=======
-FROM python:3.11.7-slim-bookworm as base
->>>>>>> 0bc5c876
+
 
 # Setup env
 ENV LANG C.UTF-8
